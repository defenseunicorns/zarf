--- conflicted
+++ resolved
@@ -39,14 +39,6 @@
 ### Options
 
 ```
-<<<<<<< HEAD
-      --components string      Comma-separated list of components to install.
-      --confirm                Confirm the install without prompting
-  -h, --help                   help for init
-      --nodeport string        Nodeport to access the Zarf container registry. Between [30000-32767]
-      --secret string          Root secret value that is used to 'seed' other secrets
-      --storage-class string   Describe the StorageClass to be used
-=======
       --components string               Comma-separated list of components to install.
       --confirm                         Confirm the install without prompting
       --git-pull-password string        Password for the pull-only user to access the git server
@@ -63,8 +55,6 @@
       --registry-secret string          Registry secret value
       --registry-url string             External registry url address to use for this Zarf cluster
       --storage-class string            Describe the StorageClass to be used
-      --tmpdir string                   Specify the temporary directory to use for intermediate files
->>>>>>> 498ac4df
 ```
 
 ### Options inherited from parent commands
