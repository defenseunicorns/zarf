--- conflicted
+++ resolved
@@ -21,12 +21,7 @@
   -o, --output-directory string   Specify the output directory for the created Zarf package
       --set stringToString        Specify package variables to set on the command line (KEY=value) (default [])
       --skip-sbom                 Skip generating SBOM for this package
-<<<<<<< HEAD
-      --zarf-cache string         Specify the location of the Zarf image cache (default ".zarf-image-cache")
-=======
-      --tmpdir string             Specify the temporary directory to use for intermediate files
-      --zarf-cache string         Specify the location of the Zarf artifact cache (images and git repositories) (default "~/.zarf-cache")
->>>>>>> c15f371e
+      --zarf-cache string         Specify the location of the Zarf image cache (default "~/.zarf-cache")
 ```
 
 ### Options inherited from parent commands
