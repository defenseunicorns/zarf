--- conflicted
+++ resolved
@@ -195,12 +195,6 @@
 ```
 
 </TabItem>
-<<<<<<< HEAD
 </Tabs>
-=======
-</Tabs>
-
-## Development Status
-
-Zarf is being activity developed by the community. Our releases can be found [here](https://github.com/defenseunicorns/zarf/releases).
->>>>>>> eed385e7
+
+Zarf is being activity developed by the community. Our releases can be found [here](https://github.com/defenseunicorns/zarf/releases).