--- conflicted
+++ resolved
@@ -4,7 +4,9 @@
 <!--       ex. The 'Getting Started' page has an 'Installing Zarf' section that I copied this from.. -->
 
 # Installing Zarf
+
 <!-- TODO: @JPERRY Look at how other tools/apps do their instillation instructions -->
+
 Until we get Zarf into common package managers, you can install the Zarf CLI by:
 
 1. Downloading the latest release version for your machine from our [GitHub release page](https://github.com/defenseunicorns/zarf/releases).
@@ -17,7 +19,9 @@
 # Starting Up A Cluster
 
 ### Zarf Deployed K3s Cluster
+
 <!-- TODO: Some duplicated information from the 'Common CLI Uses' page incoming... -->
+
 Now that you have a Zarf CLI to work with, let's make a cluster that you can deploy to! The [init package](../4-user-guide/2-zarf-packages/3-the-zarf-init-package.md) comes with a built-in k3s cluster that you can deploy if you don't already have another cluster available. You can find the relevant [init package release](https://github.com/defenseunicorns/zarf/releases) on the GitHub releases page.
 
 Once downloaded, you can install the init package by navigating to the directory containing the init package and running the command [zarf init](../4-user-guide/1-the-zarf-cli/100-cli-commands/zarf_init.md). Zarf will prompt you, asking if you want to deploy the k3s component, you can type `y` and hit enter to have Zarf startup a local single node k3s cluster on your current machine. Other useful information about initializing a cluster with Zarf is available in the [Initializing a Cluster](./0-set-up-and-install.md#initializing-) section later on in this page.
@@ -28,18 +32,16 @@
 1. Becoming a privileged user via the command `sudo su` and then running all the Zarf commands as you normally would.
 2. Manually running all the Zarf commands as a privileged user via the command `sudo {ZARF_COMMAND_HERE}`.
 3. Running the init command as a privileged user via `sudo zarf init` and then changing the permissions of the `~/.kube/config` file to be readable by the current user.
-:::
+   :::
 
 ### Any Other Cluster
+
 <!-- TODO: Link to a support matrix of k8 distros -->
-<<<<<<< HEAD
 
-Zarf deploys to almost any cluster, you are not tied down to the K3s cluster that the [init package](../4-user-guide/2-zarf-packages/3-the-zarf-init-package.md) provides! You could use local dockerized k8s cluster such as [k3d](https://k3d.io/v5.4.1/) or [Kind](https://kind.sigs.k8s.io/), Rancher's next-generation k8s distribution [RKE2](https://docs.rke2.io/), or cloud-provided clusters such as [eks](https://aws.amazon.com/eks/)
-=======
 Zarf deploys to almost any cluster, you are not tied down to the K3s cluster that the [init package](../4-user-guide/2-zarf-packages/3-the-zarf-init-package.md) provides! You could use local dockerized k8s cluster such as [k3d](https://k3d.io/v5.4.1/) or [KinD](https://kind.sigs.k8s.io/), Rancher's next-generation k8s distribution [RKE2](https://docs.rke2.io/), or cloud-provided clusters such as [eks](https://aws.amazon.com/eks/)
->>>>>>> 55a2f819
 
 # Initializing a Cluster
+
 <!-- TODO: Some duplicated information from the 'Common CLI Uses' page incoming... -->
 
 Now that you have the CLI installed and a cluster to work with, let's get that cluster initialized so you can deploy application packages onto it!
@@ -53,4 +55,5 @@
 Once the init command is finished, you can run `kubectl get pods -n zarf` to verify that the pods have come up healthy. You should expect to see two `agent-hook` pods, a `zarf-docker-registry` pod, and optionally a `zarf-gitea` pod.
 
 # Setup Complete!
+
 At this point, you have the Zarf CLI installed and a k8s cluster running and initialized. You are now ready to start deploying packages to your cluster! The Walkthroughs section of the documentation will guide you through the process of deploying packages to your cluster, a good one to start with is the [Doom Walkthrough](../13-walkthroughs/2-deploying-doom.md).