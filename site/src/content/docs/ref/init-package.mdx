--- conflicted
+++ resolved
@@ -153,11 +153,7 @@
     B12(prompt to confirm components)-->B13
     B13(prompt to choose components in '.group')-->B14
 
-<<<<<<< HEAD
     subgraph  ""
-=======
-    subgraph
->>>>>>> 8a992f8b
     B52 --> |Yes|B14(deploy each component)-->B14
     B14 --> B15{Component is \n zarf-seed-registry}
     B15 --> |Yes|B51(initialize zarf-state secret):::action
