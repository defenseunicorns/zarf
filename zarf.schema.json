--- conflicted
+++ resolved
@@ -2,22 +2,6 @@
   "$schema": "http://json-schema.org/draft-04/schema#",
   "$ref": "#/definitions/ZarfPackage",
   "definitions": {
-<<<<<<< HEAD
-    "ZarfBigBang": {
-      "required": [
-        "version"
-      ],
-      "properties": {
-        "version": {
-          "type": "string",
-          "description": "The version of Big Bang you'd like to use"
-        },
-        "repo": {
-          "type": "string",
-          "description": "Override of repo to pull big bang from"
-        },
-        "valuesFrom": {
-=======
     "DeprecatedZarfComponentScripts": {
       "properties": {
         "showOutput": {
@@ -33,34 +17,53 @@
           "description": "Retry the script if it fails"
         },
         "prepare": {
->>>>>>> ee52cb2e
-          "items": {
-            "type": "string"
-          },
-          "type": "array",
-<<<<<<< HEAD
+          "items": {
+            "type": "string"
+          },
+          "type": "array",
+          "description": "Scripts to run before the component is added during package create"
+        },
+        "before": {
+          "items": {
+            "type": "string"
+          },
+          "type": "array",
+          "description": "Scripts to run before the component is deployed"
+        },
+        "after": {
+          "items": {
+            "type": "string"
+          },
+          "type": "array",
+          "description": "Scripts to run after the component successfully deploys"
+        }
+      },
+      "additionalProperties": false,
+      "type": "object"
+    },
+    "ZarfBigBang": {
+      "required": [
+        "version"
+      ],
+      "properties": {
+        "version": {
+          "type": "string",
+          "description": "The version of Big Bang you'd like to use"
+        },
+        "repo": {
+          "type": "string",
+          "description": "Override of repo to pull big bang from"
+        },
+        "valuesFrom": {
+          "items": {
+            "type": "string"
+          },
+          "type": "array",
           "description": "list of values files to pass to BigBang; these will be merged together"
         },
         "skipFlux": {
           "type": "boolean",
           "description": "Should we skip deploying flux? Defaults to false"
-=======
-          "description": "Scripts to run before the component is added during package create"
-        },
-        "before": {
-          "items": {
-            "type": "string"
-          },
-          "type": "array",
-          "description": "Scripts to run before the component is deployed"
-        },
-        "after": {
-          "items": {
-            "type": "string"
-          },
-          "type": "array",
-          "description": "Scripts to run after the component successfully deploys"
->>>>>>> ee52cb2e
         }
       },
       "additionalProperties": false,
