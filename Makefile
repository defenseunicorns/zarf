--- conflicted
+++ resolved
@@ -29,7 +29,6 @@
 		endif
 	endif
 endif
-.DEFAULT_GOAL := help
 
 CLI_VERSION ?= $(if $(shell git describe --tags),$(shell git describe --tags),"UnknownVersion")
 BUILD_ARGS := -s -w -X github.com/defenseunicorns/zarf/src/config.CLIVersion=$(CLI_VERSION)
@@ -48,11 +47,8 @@
 BUILD_DATE := $(shell date -u +'%Y-%m-%dT%H:%M:%SZ')
 BUILD_ARGS += -X k8s.io/component-base/version.gitCommit=$(GIT_SHA)
 BUILD_ARGS += -X k8s.io/component-base/version.buildDate=$(BUILD_DATE)
-<<<<<<< HEAD
-=======
 
 .DEFAULT_GOAL := build
->>>>>>> d4bc36b1
 
 .PHONY: help
 help: ## Display this help information
