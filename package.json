{
	"name": "zarf-ui",
	"private": true,
	"version": "0.0.1",
	"type": "module",
	"scripts": {
		"dev": "hack/ui-dev.sh",
		"build": "vite build",
		"test": "playwright test -x --reporter github,html",
		"test:pre-init": "playwright test -x --reporter github,html --grep @pre-init",
		"test:init": "playwright test -x --reporter github,html --grep @init",
		"test:post-init": "playwright test -x --reporter github,html --grep @post-init",
		"check": "svelte-kit sync && svelte-check --tsconfig ./tsconfig.json",
		"check:watch": "svelte-kit sync && svelte-check --tsconfig ./tsconfig.json --watch"
	},
	"nodemonConfig": {
		"delay": 5000,
		"watch": [
			"src"
		],
		"signal": "SIGKILL",
		"extensions": [
			"go"
		]
	},
	"dependencies": {
<<<<<<< HEAD
		"@defense-unicorns/unicorn-ui": "0.0.30",
=======
		"@defense-unicorns/unicorn-ui": "0.0.33",
		"@floating-ui/dom": "^1.1.0",
>>>>>>> d0b3df7f
		"@fontsource/roboto": "4.5.8",
		"@material/card": "14.0.0",
		"@material/data-table": "14.0.0",
		"@material/layout-grid": "14.0.0",
		"@material/linear-progress": "14.0.0",
		"@material/theme": "14.0.0",
		"material-symbols": "0.4.2",
		"prismjs": "1.29.0",
		"sanitize.css": "13.0.0",
		"yaml": "2.2.1"
	},
	"devDependencies": {
<<<<<<< HEAD
		"@playwright/test": "1.29.1",
		"@sveltejs/adapter-static": "1.0.4",
		"@sveltejs/kit": "1.0.13",
=======
		"@playwright/test": "1.29.2",
		"@sveltejs/adapter-static": "1.0.5",
		"@sveltejs/kit": "1.2.10",
>>>>>>> d0b3df7f
		"@sveltejs/package": "1.0.2",
		"@testing-library/svelte": "3.2.2",
		"@tsconfig/svelte": "3.0.0",
		"@types/prismjs": "1.26.0",
		"@typescript-eslint/eslint-plugin": "5.49.0",
		"@typescript-eslint/parser": "5.49.0",
		"concurrently": "7.6.0",
		"eslint": "8.32.0",
		"eslint-config-prettier": "8.5.0",
		"eslint-plugin-svelte3": "4.0.0",
		"nodemon": "2.0.20",
<<<<<<< HEAD
		"playwright": "1.29.1",
=======
		"playwright": "1.29.2",
>>>>>>> d0b3df7f
		"prettier": "2.8.3",
		"prettier-plugin-svelte": "2.9.0",
		"quicktype": "^17.0.0",
		"sass": "1.57.1",
		"svelte": "3.55.1",
<<<<<<< HEAD
		"svelte-check": "3.0.2",
		"svelte-preprocess": "5.0.0",
=======
		"svelte-check": "3.0.3",
		"svelte-preprocess": "5.0.1",
>>>>>>> d0b3df7f
		"tslib": "2.4.1",
		"typescript": "4.9.4",
		"vite": "4.0.4"
	}
}<|MERGE_RESOLUTION|>--- conflicted
+++ resolved
@@ -24,12 +24,8 @@
 		]
 	},
 	"dependencies": {
-<<<<<<< HEAD
-		"@defense-unicorns/unicorn-ui": "0.0.30",
-=======
 		"@defense-unicorns/unicorn-ui": "0.0.33",
 		"@floating-ui/dom": "^1.1.0",
->>>>>>> d0b3df7f
 		"@fontsource/roboto": "4.5.8",
 		"@material/card": "14.0.0",
 		"@material/data-table": "14.0.0",
@@ -42,15 +38,9 @@
 		"yaml": "2.2.1"
 	},
 	"devDependencies": {
-<<<<<<< HEAD
-		"@playwright/test": "1.29.1",
-		"@sveltejs/adapter-static": "1.0.4",
-		"@sveltejs/kit": "1.0.13",
-=======
 		"@playwright/test": "1.29.2",
 		"@sveltejs/adapter-static": "1.0.5",
 		"@sveltejs/kit": "1.2.10",
->>>>>>> d0b3df7f
 		"@sveltejs/package": "1.0.2",
 		"@testing-library/svelte": "3.2.2",
 		"@tsconfig/svelte": "3.0.0",
@@ -62,23 +52,14 @@
 		"eslint-config-prettier": "8.5.0",
 		"eslint-plugin-svelte3": "4.0.0",
 		"nodemon": "2.0.20",
-<<<<<<< HEAD
-		"playwright": "1.29.1",
-=======
 		"playwright": "1.29.2",
->>>>>>> d0b3df7f
 		"prettier": "2.8.3",
 		"prettier-plugin-svelte": "2.9.0",
 		"quicktype": "^17.0.0",
 		"sass": "1.57.1",
 		"svelte": "3.55.1",
-<<<<<<< HEAD
-		"svelte-check": "3.0.2",
-		"svelte-preprocess": "5.0.0",
-=======
 		"svelte-check": "3.0.3",
 		"svelte-preprocess": "5.0.1",
->>>>>>> d0b3df7f
 		"tslib": "2.4.1",
 		"typescript": "4.9.4",
 		"vite": "4.0.4"
