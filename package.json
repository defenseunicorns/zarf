{
	"name": "zarf-ui",
	"private": true,
	"version": "0.0.1",
	"type": "module",
	"scripts": {
		"dev": "API_DEV_PORT=5173 API_PORT=3333 API_TOKEN=insecure concurrently --names \"ui,api\" -c \"gray.bold,yellow\" \"vite dev\" \"nodemon -e go -x 'go run main.go dev ui -l=trace || exit 1'\"",
		"build": "vite build",
		"test": "playwright test -x --reporter github,html",
		"check": "svelte-kit sync && svelte-check --tsconfig ./tsconfig.json",
		"check:watch": "svelte-kit sync && svelte-check --tsconfig ./tsconfig.json --watch"
	},
	"nodemonConfig": {
		"delay": 5000,
		"watch": [
			"src"
		],
		"signal": "SIGKILL",
		"extensions": [
			"go"
		]
	},
	"devDependencies": {
<<<<<<< HEAD
		"@defense-unicorns/unicorn-ui": "^0.0.14",
=======
		"@defense-unicorns/unicorn-ui": "0.0.13",
>>>>>>> a8cb107a
		"@fontsource/roboto": "4.5.8",
		"@material/card": "14.0.0",
		"@material/data-table": "14.0.0",
		"@material/layout-grid": "14.0.0",
		"@material/linear-progress": "14.0.0",
		"@material/theme": "14.0.0",
		"@playwright/test": "1.26.1",
		"@sveltejs/adapter-static": "next",
		"@sveltejs/kit": "next",
		"@sveltejs/package": "next",
		"@testing-library/svelte": "3.2.1",
		"@tsconfig/svelte": "3.0.0",
		"@types/prismjs": "1.26.0",
		"@typescript-eslint/eslint-plugin": "5.38.1",
		"@typescript-eslint/parser": "5.38.1",
		"concurrently": "7.4.0",
		"eslint": "8.24.0",
		"eslint-config-prettier": "8.5.0",
		"eslint-plugin-svelte3": "4.0.0",
		"nodemon": "2.0.20",
		"prettier": "2.7.1",
		"prettier-plugin-svelte": "2.7.1",
		"prismjs": "1.29.0",
		"sanitize.css": "13.0.0",
		"sass": "1.55.0",
		"svelte": "3.50.1",
		"svelte-check": "2.9.1",
		"svelte-preprocess": "4.10.7",
		"tslib": "2.4.0",
		"typescript": "4.8.4",
		"vite": "3.1.4",
		"yaml": "2.1.1"
	}
}<|MERGE_RESOLUTION|>--- conflicted
+++ resolved
@@ -21,11 +21,7 @@
 		]
 	},
 	"devDependencies": {
-<<<<<<< HEAD
 		"@defense-unicorns/unicorn-ui": "^0.0.14",
-=======
-		"@defense-unicorns/unicorn-ui": "0.0.13",
->>>>>>> a8cb107a
 		"@fontsource/roboto": "4.5.8",
 		"@material/card": "14.0.0",
 		"@material/data-table": "14.0.0",
