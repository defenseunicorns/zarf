--- conflicted
+++ resolved
@@ -3,11 +3,6 @@
 Zarf is a static go binary that runs on various linux distros to deploy an airgap utility cluster including a docker registry and gitea server, batteries included. Zarf also includes an [Appliance Mode](examples/appliance/README.md) that can be used for single-purpose k3s deployments.
 
 > _This is a mirror of a government repo hosted on [Repo1](https://repo1.dso.mil/) by [DoD Platform One](http://p1.dso.mil/).  Please direct all code changes, issues and comments to https://repo1.dso.mil/platform-one/big-bang/apps/product-tools/zarf_
-<<<<<<< HEAD
-
-> _This is a mirror of a government repo hosted on [Repo1](https://repo1.dso.mil/) by [DoD Platform One](http://p1.dso.mil/).  Please direct all code changes, issues and comments to https://repo1.dso.mil/platform-one/big-bang/apps/product-tools/zarf_
-=======
->>>>>>> bde9552b
 
 &nbsp;
 
