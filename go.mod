module github.com/defenseunicorns/zarf

go 1.19

require (
	github.com/AlecAivazis/survey/v2 v2.3.6
	github.com/alecthomas/jsonschema v0.0.0-20220216202328-9eeeec9d044b
	github.com/anchore/stereoscope v0.0.0-20221006201143-d24c9d626b33
	github.com/anchore/syft v0.59.0
	github.com/derailed/k9s v0.26.7
	github.com/distribution/distribution/v3 v3.0.0-20220612151901-b5e2f3f33dbc
	github.com/fatih/color v1.13.0
	github.com/go-chi/chi/v5 v5.0.7
	github.com/go-git/go-git/v5 v5.4.2
	github.com/go-logr/logr v1.2.3
	github.com/goccy/go-yaml v1.9.5
	github.com/google/go-containerregistry v0.12.0
	github.com/mattn/go-colorable v0.1.13
	github.com/mholt/archiver/v3 v3.5.1
	github.com/otiai10/copy v1.7.0
	github.com/pkg/errors v0.9.1
	github.com/pterm/pterm v0.12.49
	github.com/sigstore/cosign v1.13.1
	github.com/spf13/cobra v1.6.0
	github.com/spf13/viper v1.13.0
	github.com/stretchr/testify v1.8.0
	golang.org/x/crypto v0.1.0
	gopkg.in/yaml.v2 v2.4.0
	helm.sh/helm/v3 v3.10.1
	k8s.io/api v0.25.3
	k8s.io/apimachinery v0.25.3
	k8s.io/client-go v0.25.3
	k8s.io/klog/v2 v2.80.1
	k8s.io/utils v0.0.0-20221012122500-cfd413dd9e85
	sigs.k8s.io/kustomize/api v0.12.1
	sigs.k8s.io/kustomize/kyaml v0.13.9
	sigs.k8s.io/yaml v1.3.0
)

require (
	atomicgo.dev/cursor v0.1.1 // indirect
	atomicgo.dev/keyboard v0.2.8 // indirect
	bitbucket.org/creachadair/shell v0.0.7 // indirect
	cloud.google.com/go/compute v1.10.0 // indirect
	github.com/AliyunContainerService/ack-ram-tool/pkg/credentials/alibabacloudsdkgo/helper v0.2.0 // indirect
	github.com/Azure/azure-sdk-for-go v66.0.0+incompatible // indirect
	github.com/Azure/go-ansiterm v0.0.0-20210617225240-d185dfc1b5a1 // indirect
	github.com/Azure/go-autorest v14.2.0+incompatible // indirect
	github.com/Azure/go-autorest/autorest v0.11.28 // indirect
	github.com/Azure/go-autorest/autorest/adal v0.9.21 // indirect
	github.com/Azure/go-autorest/autorest/azure/auth v0.5.11 // indirect
	github.com/Azure/go-autorest/autorest/azure/cli v0.4.6 // indirect
	github.com/Azure/go-autorest/autorest/date v0.3.0 // indirect
	github.com/Azure/go-autorest/logger v0.2.1 // indirect
	github.com/Azure/go-autorest/tracing v0.6.0 // indirect
	github.com/BurntSushi/toml v1.1.0 // indirect
	github.com/CycloneDX/cyclonedx-go v0.6.0 // indirect
	github.com/DataDog/zstd v1.4.5 // indirect
	github.com/MakeNowJust/heredoc v1.0.0 // indirect
	github.com/Masterminds/goutils v1.1.1 // indirect
	github.com/Masterminds/semver/v3 v3.1.1 // indirect
	github.com/Masterminds/sprig/v3 v3.2.2 // indirect
	github.com/Masterminds/squirrel v1.5.3 // indirect
	github.com/Microsoft/go-winio v0.6.0 // indirect
	github.com/ProtonMail/go-crypto v0.0.0-20220824120805-4b6e5c587895 // indirect
	github.com/Shopify/logrus-bugsnag v0.0.0-20171204204709-577dee27f20d // indirect
	github.com/ThalesIgnite/crypto11 v1.2.5 // indirect
	github.com/acobaugh/osrelease v0.1.0 // indirect
	github.com/acomagu/bufpipe v1.0.3 // indirect
	github.com/adrg/xdg v0.4.0 // indirect
	github.com/alibabacloud-go/alibabacloud-gateway-spi v0.0.4 // indirect
	github.com/alibabacloud-go/cr-20160607 v1.0.1 // indirect
	github.com/alibabacloud-go/cr-20181201 v1.0.10 // indirect
	github.com/alibabacloud-go/darabonba-openapi v0.1.18 // indirect
	github.com/alibabacloud-go/debug v0.0.0-20190504072949-9472017b5c68 // indirect
	github.com/alibabacloud-go/endpoint-util v1.1.1 // indirect
	github.com/alibabacloud-go/openapi-util v0.0.11 // indirect
	github.com/alibabacloud-go/tea v1.1.18 // indirect
	github.com/alibabacloud-go/tea-utils v1.4.4 // indirect
	github.com/alibabacloud-go/tea-xml v1.1.2 // indirect
	github.com/aliyun/credentials-go v1.2.3 // indirect
	github.com/anchore/client-go v0.0.0-20210222170800-9c70f9b80bcf // indirect
	github.com/anchore/go-macholibre v0.0.0-20220308212642-53e6d0aaf6fb // indirect
	github.com/anchore/go-version v1.2.2-0.20200701162849-18adb9c92b9b // indirect
	github.com/anchore/packageurl-go v0.1.1-0.20220428202044-a072fa3cb6d7 // indirect
	github.com/andybalholm/brotli v1.0.4 // indirect
	github.com/antihax/optional v1.0.0 // indirect
	github.com/asaskevich/govalidator v0.0.0-20210307081110-f21760c49a8d // indirect
	github.com/atotto/clipboard v0.1.4 // indirect
	github.com/aws/aws-sdk-go v1.44.114 // indirect
	github.com/aws/aws-sdk-go-v2 v1.16.16 // indirect
	github.com/aws/aws-sdk-go-v2/config v1.17.8 // indirect
	github.com/aws/aws-sdk-go-v2/credentials v1.12.21 // indirect
	github.com/aws/aws-sdk-go-v2/feature/ec2/imds v1.12.17 // indirect
	github.com/aws/aws-sdk-go-v2/internal/configsources v1.1.23 // indirect
	github.com/aws/aws-sdk-go-v2/internal/endpoints/v2 v2.4.17 // indirect
	github.com/aws/aws-sdk-go-v2/internal/ini v1.3.24 // indirect
	github.com/aws/aws-sdk-go-v2/service/ecr v1.15.0 // indirect
	github.com/aws/aws-sdk-go-v2/service/ecrpublic v1.12.0 // indirect
	github.com/aws/aws-sdk-go-v2/service/internal/presigned-url v1.9.17 // indirect
	github.com/aws/aws-sdk-go-v2/service/sso v1.11.23 // indirect
	github.com/aws/aws-sdk-go-v2/service/ssooidc v1.13.6 // indirect
	github.com/aws/aws-sdk-go-v2/service/sts v1.16.19 // indirect
	github.com/aws/smithy-go v1.13.3 // indirect
	github.com/awslabs/amazon-ecr-credential-helper/ecr-login v0.0.0-20220517224237-e6f29200ae04 // indirect
	github.com/benbjohnson/clock v1.1.0 // indirect
	github.com/beorn7/perks v1.0.1 // indirect
	github.com/bgentry/speakeasy v0.1.0 // indirect
	github.com/blang/semver v3.5.1+incompatible // indirect
	github.com/bmatcuk/doublestar/v4 v4.0.2 // indirect
	github.com/bshuster-repo/logrus-logstash-hook v1.0.0 // indirect
	github.com/bugsnag/bugsnag-go v0.0.0-20141110184014-b1d153021fcd // indirect
	github.com/bugsnag/osext v0.0.0-20130617224835-0dd3f918b21b // indirect
	github.com/bugsnag/panicwrap v0.0.0-20151223152923-e2c28503fcd0 // indirect
	github.com/cenkalti/backoff v2.2.1+incompatible // indirect
	github.com/cenkalti/backoff/v4 v4.1.3 // indirect
	github.com/census-instrumentation/opencensus-proto v0.3.0 // indirect
	github.com/cespare/xxhash/v2 v2.1.2 // indirect
	github.com/chai2010/gettext-go v1.0.2 // indirect
	github.com/chrismellard/docker-credential-acr-env v0.0.0-20220119192733-fe33c00cee21 // indirect
	github.com/clbanning/mxj/v2 v2.5.6 // indirect
	github.com/cloudflare/circl v1.2.0 // indirect
	github.com/cncf/udpa/go v0.0.0-20210930031921-04548b0d99d4 // indirect
	github.com/cncf/xds/go v0.0.0-20211130200136-a8f946100490 // indirect
	github.com/common-nighthawk/go-figure v0.0.0-20210622060536-734e95fb86be // indirect
	github.com/containerd/console v1.0.3 // indirect
	github.com/containerd/containerd v1.6.8 // indirect
	github.com/containerd/stargz-snapshotter/estargz v0.12.1 // indirect
	github.com/coreos/go-oidc/v3 v3.4.0 // indirect
	github.com/coreos/go-semver v0.3.0 // indirect
	github.com/coreos/go-systemd/v22 v22.3.3-0.20220203105225-a9a7ef127534 // indirect
	github.com/cpuguy83/go-md2man/v2 v2.0.2 // indirect
	github.com/cyberphone/json-canonicalization v0.0.0-20210823021906-dc406ceaf94b // indirect
	github.com/cyphar/filepath-securejoin v0.2.3 // indirect
	github.com/davecgh/go-spew v1.1.1 // indirect
	github.com/derailed/popeye v0.10.1 // indirect
	github.com/derailed/tview v0.7.2 // indirect
	github.com/dimchansky/utfbom v1.1.1 // indirect
	github.com/docker/cli v20.10.20+incompatible // indirect
	github.com/docker/distribution v2.8.1+incompatible // indirect
	github.com/docker/docker v20.10.20+incompatible // indirect
	github.com/docker/docker-credential-helpers v0.7.0 // indirect
	github.com/docker/go-connections v0.4.0 // indirect
	github.com/docker/go-events v0.0.0-20190806004212-e31b211e4f1c // indirect
	github.com/docker/go-metrics v0.0.1 // indirect
	github.com/docker/go-units v0.5.0 // indirect
	github.com/docker/libtrust v0.0.0-20150114040149-fa567046d9b1 // indirect
	github.com/dsnet/compress v0.0.2-0.20210315054119-f66993602bf5 // indirect
	github.com/dustin/go-humanize v1.0.0 // indirect
	github.com/emicklei/go-restful/v3 v3.8.0 // indirect
	github.com/emirpasic/gods v1.12.0 // indirect
	github.com/envoyproxy/go-control-plane v0.10.2-0.20220325020618-49ff273808a1 // indirect
	github.com/envoyproxy/protoc-gen-validate v0.6.2 // indirect
	github.com/evanphx/json-patch v5.6.0+incompatible // indirect
	github.com/exponent-io/jsonpath v0.0.0-20151013193312-d6023ce2651d // indirect
	github.com/facebookincubator/nvdtools v0.1.4 // indirect
	github.com/fatih/camelcase v1.0.0 // indirect
	github.com/felixge/httpsnoop v1.0.3 // indirect
	github.com/fsnotify/fsnotify v1.6.0 // indirect
	github.com/fullstorydev/grpcurl v1.8.7 // indirect
	github.com/fvbommel/sortorder v1.0.2 // indirect
	github.com/gabriel-vasile/mimetype v1.4.0 // indirect
	github.com/gdamore/encoding v1.0.0 // indirect
	github.com/gdamore/tcell/v2 v2.5.2 // indirect
	github.com/go-chi/chi v4.1.2+incompatible // indirect
	github.com/go-errors/errors v1.0.1 // indirect
	github.com/go-git/gcfg v1.5.0 // indirect
	github.com/go-git/go-billy/v5 v5.3.1 // indirect
	github.com/go-gorp/gorp/v3 v3.0.2 // indirect
	github.com/go-logr/stdr v1.2.2 // indirect
	github.com/go-openapi/analysis v0.21.4 // indirect
	github.com/go-openapi/errors v0.20.3 // indirect
	github.com/go-openapi/jsonpointer v0.19.5 // indirect
	github.com/go-openapi/jsonreference v0.20.0 // indirect
	github.com/go-openapi/loads v0.21.2 // indirect
	github.com/go-openapi/runtime v0.24.2 // indirect
	github.com/go-openapi/spec v0.20.7 // indirect
	github.com/go-openapi/strfmt v0.21.3 // indirect
	github.com/go-openapi/swag v0.22.3 // indirect
	github.com/go-openapi/validate v0.22.0 // indirect
	github.com/go-piv/piv-go v1.10.0 // indirect
	github.com/go-playground/locales v0.14.0 // indirect
	github.com/go-playground/universal-translator v0.18.0 // indirect
	github.com/go-playground/validator/v10 v10.11.0 // indirect
	github.com/go-restruct/restruct v1.2.0-alpha // indirect
	github.com/gobwas/glob v0.2.3 // indirect
	github.com/gogo/protobuf v1.3.2 // indirect
	github.com/golang-jwt/jwt v3.2.2+incompatible // indirect
	github.com/golang-jwt/jwt/v4 v4.4.2 // indirect
	github.com/golang/glog v1.0.0 // indirect
	github.com/golang/groupcache v0.0.0-20210331224755-41bb18bfe9da // indirect
	github.com/golang/mock v1.6.0 // indirect
	github.com/golang/protobuf v1.5.2 // indirect
	github.com/golang/snappy v0.0.4 // indirect
	github.com/gomodule/redigo v1.8.2 // indirect
	github.com/google/btree v1.1.2 // indirect
	github.com/google/certificate-transparency-go v1.1.3 // indirect
	github.com/google/gnostic v0.5.7-v3refs // indirect
	github.com/google/go-cmp v0.5.9 // indirect
	github.com/google/go-github/v45 v45.2.0 // indirect
	github.com/google/go-querystring v1.1.0 // indirect
	github.com/google/gofuzz v1.2.0 // indirect
	github.com/google/shlex v0.0.0-20191202100458-e7afc7fbc510 // indirect
	github.com/google/trillian v1.5.0 // indirect
	github.com/google/uuid v1.3.0 // indirect
	github.com/googleapis/enterprise-certificate-proxy v0.2.0 // indirect
	github.com/gookit/color v1.5.2 // indirect
	github.com/gorilla/handlers v1.5.1 // indirect
	github.com/gorilla/mux v1.8.0 // indirect
	github.com/gorilla/websocket v1.4.2 // indirect
	github.com/gosuri/uitable v0.0.4 // indirect
	github.com/gregjones/httpcache v0.0.0-20190611155906-901d90724c79 // indirect
	github.com/grpc-ecosystem/go-grpc-middleware v1.3.0 // indirect
	github.com/grpc-ecosystem/go-grpc-prometheus v1.2.0 // indirect
	github.com/grpc-ecosystem/grpc-gateway v1.16.0 // indirect
	github.com/grpc-ecosystem/grpc-gateway/v2 v2.11.3 // indirect
	github.com/hashicorp/errwrap v1.1.0 // indirect
	github.com/hashicorp/go-cleanhttp v0.5.2 // indirect
	github.com/hashicorp/go-multierror v1.1.1 // indirect
	github.com/hashicorp/go-retryablehttp v0.7.1 // indirect
	github.com/hashicorp/hcl v1.0.0 // indirect
	github.com/huandu/xstrings v1.3.2 // indirect
	github.com/iancoleman/orderedmap v0.0.0-20190318233801-ac98e3ecb4b0 // indirect
	github.com/imdario/mergo v0.3.12 // indirect
	github.com/in-toto/in-toto-golang v0.3.4-0.20220709202702-fa494aaa0add // indirect
	github.com/inconshreveable/mousetrap v1.0.1 // indirect
	github.com/jbenet/go-context v0.0.0-20150711004518-d14ea06fba99 // indirect
	github.com/jedisct1/go-minisign v0.0.0-20211028175153-1c139d1cc84b // indirect
	github.com/jhump/protoreflect v1.13.0 // indirect
	github.com/jinzhu/copier v0.3.2 // indirect
	github.com/jmespath/go-jmespath v0.4.0 // indirect
	github.com/jmoiron/sqlx v1.3.5 // indirect
	github.com/jonboulle/clockwork v0.3.0 // indirect
	github.com/josharian/intern v1.0.0 // indirect
	github.com/json-iterator/go v1.1.12 // indirect
	github.com/kballard/go-shellquote v0.0.0-20180428030007-95032a82bc51 // indirect
	github.com/kevinburke/ssh_config v0.0.0-20201106050909-4977a11b4351 // indirect
	github.com/klauspost/compress v1.15.11 // indirect
	github.com/klauspost/pgzip v1.2.5 // indirect
	github.com/knqyf263/go-rpmdb v0.0.0-20220629110411-9a3bd2ebb923 // indirect
	github.com/lann/builder v0.0.0-20180802200727-47ae307949d0 // indirect
	github.com/lann/ps v0.0.0-20150810152359-62de8c46ede0 // indirect
	github.com/leodido/go-urn v1.2.1 // indirect
	github.com/letsencrypt/boulder v0.0.0-20220929215747-76583552c2be // indirect
	github.com/lib/pq v1.10.6 // indirect
	github.com/liggitt/tabwriter v0.0.0-20181228230101-89fcab3d43de // indirect
	github.com/lithammer/fuzzysearch v1.1.5 // indirect
	github.com/lucasb-eyer/go-colorful v1.2.0 // indirect
	github.com/magiconair/properties v1.8.6 // indirect
	github.com/mailru/easyjson v0.7.7 // indirect
	github.com/mattn/go-isatty v0.0.16 // indirect
	github.com/mattn/go-runewidth v0.0.14 // indirect
	github.com/matttproud/golang_protobuf_extensions v1.0.2-0.20181231171920-c182affec369 // indirect
	github.com/mgutz/ansi v0.0.0-20200706080929-d51e80ef957d // indirect
	github.com/microsoft/go-rustaudit v0.0.0-20220730194248-4b17361d90a5 // indirect
	github.com/miekg/pkcs11 v1.1.1 // indirect
	github.com/mitchellh/copystructure v1.2.0 // indirect
	github.com/mitchellh/go-homedir v1.1.0 // indirect
	github.com/mitchellh/go-wordwrap v1.0.0 // indirect
	github.com/mitchellh/hashstructure/v2 v2.0.2 // indirect
	github.com/mitchellh/mapstructure v1.5.0 // indirect
	github.com/mitchellh/reflectwalk v1.0.2 // indirect
	github.com/moby/locker v1.0.1 // indirect
	github.com/moby/spdystream v0.2.0 // indirect
	github.com/moby/term v0.0.0-20210619224110-3f7ff695adc6 // indirect
	github.com/modern-go/concurrent v0.0.0-20180306012644-bacd9c7ef1dd // indirect
	github.com/modern-go/reflect2 v1.0.2 // indirect
	github.com/monochromegane/go-gitignore v0.0.0-20200626010858-205db1a8cc00 // indirect
	github.com/morikuni/aec v1.0.0 // indirect
	github.com/mozillazg/docker-credential-acr-helper v0.3.0 // indirect
	github.com/munnerz/goautoneg v0.0.0-20191010083416-a7dc8b61c822 // indirect
	github.com/nwaples/rardecode v1.1.0 // indirect
	github.com/oklog/ulid v1.3.1 // indirect
	github.com/olekukonko/tablewriter v0.0.5 // indirect
	github.com/opencontainers/go-digest v1.0.0 // indirect
	github.com/opencontainers/image-spec v1.1.0-rc2 // indirect
	github.com/opentracing/opentracing-go v1.2.0 // indirect
	github.com/pelletier/go-toml v1.9.5 // indirect
	github.com/pelletier/go-toml/v2 v2.0.5 // indirect
	github.com/peterbourgon/diskv v2.0.1+incompatible // indirect
	github.com/pierrec/lz4/v4 v4.1.15 // indirect
	github.com/pmezard/go-difflib v1.0.0 // indirect
	github.com/prometheus/client_golang v1.13.0 // indirect
	github.com/prometheus/client_model v0.2.0 // indirect
	github.com/prometheus/common v0.37.0 // indirect
	github.com/prometheus/procfs v0.8.0 // indirect
	github.com/rakyll/hey v0.1.4 // indirect
	github.com/remyoudompheng/bigfft v0.0.0-20200410134404-eec4a21b6bb0 // indirect
	github.com/rivo/uniseg v0.2.0 // indirect
	github.com/rs/zerolog v1.28.0 // indirect
	github.com/rubenv/sql-migrate v1.1.2 // indirect
	github.com/russross/blackfriday v1.6.0 // indirect
	github.com/russross/blackfriday/v2 v2.1.0 // indirect
	github.com/sahilm/fuzzy v0.1.0 // indirect
	github.com/sassoftware/go-rpmutils v0.2.0 // indirect
	github.com/sassoftware/relic v0.0.0-20210427151427-dfb082b79b74 // indirect
	github.com/scylladb/go-set v1.0.3-0.20200225121959-cc7b2070d91e // indirect
	github.com/secure-systems-lab/go-securesystemslib v0.4.0 // indirect
	github.com/segmentio/ksuid v1.0.4 // indirect
	github.com/sergi/go-diff v1.2.0 // indirect
	github.com/shibumi/go-pathspec v1.3.0 // indirect
	github.com/shopspring/decimal v1.2.0 // indirect
	github.com/sigstore/fulcio v0.6.0 // indirect
	github.com/sigstore/rekor v0.12.1-0.20220915152154-4bb6f441c1b2 // indirect
	github.com/sigstore/sigstore v1.4.4 // indirect
	github.com/sirupsen/logrus v1.9.0 // indirect
	github.com/skratchdot/open-golang v0.0.0-20200116055534-eef842397966 // indirect
	github.com/soheilhy/cmux v0.1.5 // indirect
	github.com/spdx/tools-golang v0.2.0 // indirect
	github.com/spf13/afero v1.8.2 // indirect
	github.com/spf13/cast v1.5.0 // indirect
	github.com/spf13/jwalterweatherman v1.1.0 // indirect
	github.com/spf13/pflag v1.0.5 // indirect
	github.com/spiffe/go-spiffe/v2 v2.1.1 // indirect
	github.com/subosito/gotenv v1.4.1 // indirect
	github.com/sylabs/sif/v2 v2.8.1 // indirect
	github.com/sylabs/squashfs v0.6.1 // indirect
	github.com/syndtr/goleveldb v1.0.1-0.20220721030215-126854af5e6d // indirect
	github.com/tent/canonical-json-go v0.0.0-20130607151641-96e4ba3a7613 // indirect
	github.com/thales-e-security/pool v0.0.2 // indirect
	github.com/therootcompany/xz v1.0.1 // indirect
	github.com/theupdateframework/go-tuf v0.5.2-0.20220930112810-3890c1e7ace4 // indirect
	github.com/titanous/rocacheck v0.0.0-20171023193734-afe73141d399 // indirect
	github.com/tjfoc/gmsm v1.3.2 // indirect
	github.com/tmc/grpc-websocket-proxy v0.0.0-20201229170055-e5319fda7802 // indirect
	github.com/transparency-dev/merkle v0.0.1 // indirect
	github.com/ulikunitz/xz v0.5.10 // indirect
	github.com/urfave/cli v1.22.7 // indirect
	github.com/vbatts/go-mtree v0.5.0 // indirect
	github.com/vbatts/tar-split v0.11.2 // indirect
	github.com/vifraa/gopom v0.1.0 // indirect
	github.com/wagoodman/go-partybus v0.0.0-20210627031916-db1f5573bbc5 // indirect
	github.com/wagoodman/go-progress v0.0.0-20200731105512-1020f39e6240 // indirect
	github.com/wagoodman/jotframe v0.0.0-20211129225309-56b0d0a4aebb // indirect
	github.com/x-cray/logrus-prefixed-formatter v0.5.2 // indirect
	github.com/xanzy/go-gitlab v0.73.1 // indirect
	github.com/xanzy/ssh-agent v0.3.0 // indirect
	github.com/xeipuuv/gojsonpointer v0.0.0-20190905194746-02993c407bfb // indirect
	github.com/xeipuuv/gojsonreference v0.0.0-20180127040603-bd5ef7bd5415 // indirect
	github.com/xeipuuv/gojsonschema v1.2.0 // indirect
	github.com/xi2/xz v0.0.0-20171230120015-48954b6210f8 // indirect
	github.com/xiang90/probing v0.0.0-20190116061207-43a291ad63a2 // indirect
	github.com/xlab/treeprint v1.1.0 // indirect
	github.com/xo/terminfo v0.0.0-20210125001918-ca9a967f8778 // indirect
	github.com/yvasiyarov/go-metrics v0.0.0-20140926110328-57bccd1ccd43 // indirect
	github.com/yvasiyarov/gorelic v0.0.0-20141212073537-a9bba5b9ab50 // indirect
	github.com/yvasiyarov/newrelic_platform_go v0.0.0-20140908184405-b21fdbd4370f // indirect
	github.com/zeebo/errs v1.2.2 // indirect
	go.etcd.io/bbolt v1.3.6 // indirect
	go.etcd.io/etcd/api/v3 v3.6.0-alpha.0 // indirect
	go.etcd.io/etcd/client/pkg/v3 v3.6.0-alpha.0 // indirect
	go.etcd.io/etcd/client/v2 v2.306.0-alpha.0 // indirect
	go.etcd.io/etcd/client/v3 v3.6.0-alpha.0 // indirect
	go.etcd.io/etcd/etcdctl/v3 v3.6.0-alpha.0 // indirect
	go.etcd.io/etcd/etcdutl/v3 v3.6.0-alpha.0 // indirect
	go.etcd.io/etcd/pkg/v3 v3.6.0-alpha.0 // indirect
	go.etcd.io/etcd/raft/v3 v3.6.0-alpha.0 // indirect
	go.etcd.io/etcd/server/v3 v3.6.0-alpha.0 // indirect
	go.etcd.io/etcd/tests/v3 v3.6.0-alpha.0 // indirect
	go.etcd.io/etcd/v3 v3.6.0-alpha.0 // indirect
	go.mongodb.org/mongo-driver v1.10.0 // indirect
	go.opencensus.io v0.23.0 // indirect
	go.opentelemetry.io/contrib/instrumentation/google.golang.org/grpc/otelgrpc v0.28.0 // indirect
	go.opentelemetry.io/otel v1.7.0 // indirect
	go.opentelemetry.io/otel/exporters/otlp/internal/retry v1.7.0 // indirect
	go.opentelemetry.io/otel/exporters/otlp/otlptrace v1.7.0 // indirect
	go.opentelemetry.io/otel/exporters/otlp/otlptrace/otlptracegrpc v1.7.0 // indirect
	go.opentelemetry.io/otel/sdk v1.7.0 // indirect
	go.opentelemetry.io/otel/trace v1.7.0 // indirect
	go.opentelemetry.io/proto/otlp v0.16.0 // indirect
	go.starlark.net v0.0.0-20200306205701-8dd3e2ee1dd5 // indirect
	go.uber.org/atomic v1.10.0 // indirect
	go.uber.org/multierr v1.8.0 // indirect
	go.uber.org/zap v1.23.0 // indirect
	golang.org/x/exp v0.0.0-20220823124025-807a23277127 // indirect
<<<<<<< HEAD
	golang.org/x/mod v0.6.0-dev.0.20220419223038-86c51ed26bb4 // indirect
	golang.org/x/net v0.1.0 // indirect
	golang.org/x/oauth2 v0.0.0-20221006150949-b44042a4b9c1 // indirect
	golang.org/x/sync v0.0.0-20220929204114-8fcdb60fdcc0 // indirect
=======
	golang.org/x/mod v0.6.0 // indirect
	golang.org/x/net v0.1.0 // indirect
	golang.org/x/oauth2 v0.1.0 // indirect
	golang.org/x/sync v0.1.0 // indirect
>>>>>>> 50877174
	golang.org/x/sys v0.1.0 // indirect
	golang.org/x/term v0.1.0 // indirect
	golang.org/x/text v0.4.0 // indirect
	golang.org/x/time v0.0.0-20220922220347-f3bd1da661af // indirect
	golang.org/x/tools v0.1.12 // indirect
	golang.org/x/xerrors v0.0.0-20220907171357-04be3eba64a2 // indirect
	google.golang.org/api v0.99.0 // indirect
	google.golang.org/appengine v1.6.7 // indirect
	google.golang.org/genproto v0.0.0-20221010155953-15ba04fc1c0e // indirect
	google.golang.org/grpc v1.50.0 // indirect
	google.golang.org/protobuf v1.28.1 // indirect
	gopkg.in/cheggaaa/pb.v1 v1.0.28 // indirect
	gopkg.in/inf.v0 v0.9.1 // indirect
	gopkg.in/ini.v1 v1.67.0 // indirect
	gopkg.in/natefinch/lumberjack.v2 v2.0.0 // indirect
	gopkg.in/square/go-jose.v2 v2.6.0 // indirect
	gopkg.in/warnings.v0 v0.1.2 // indirect
	gopkg.in/yaml.v3 v3.0.1 // indirect
	k8s.io/apiextensions-apiserver v0.25.3 // indirect
	k8s.io/apiserver v0.25.3 // indirect
	k8s.io/cli-runtime v0.25.3 // indirect
	k8s.io/component-base v0.25.3 // indirect
	k8s.io/kube-openapi v0.0.0-20220803162953-67bda5d908f1 // indirect
	k8s.io/kubectl v0.25.3 // indirect
	k8s.io/metrics v0.25.3 // indirect
	lukechampine.com/uint128 v1.2.0 // indirect
	modernc.org/cc/v3 v3.36.1 // indirect
	modernc.org/ccgo/v3 v3.16.8 // indirect
	modernc.org/libc v1.16.19 // indirect
	modernc.org/mathutil v1.4.1 // indirect
	modernc.org/memory v1.1.1 // indirect
	modernc.org/opt v0.1.1 // indirect
	modernc.org/sqlite v1.17.3 // indirect
	modernc.org/strutil v1.1.1 // indirect
	modernc.org/token v1.0.0 // indirect
	oras.land/oras-go v1.2.0 // indirect
	sigs.k8s.io/json v0.0.0-20220713155537-f223a00ba0e2 // indirect
	sigs.k8s.io/release-utils v0.7.3 // indirect
	sigs.k8s.io/structured-merge-diff/v4 v4.2.3 // indirect
)<|MERGE_RESOLUTION|>--- conflicted
+++ resolved
@@ -373,17 +373,10 @@
 	go.uber.org/multierr v1.8.0 // indirect
 	go.uber.org/zap v1.23.0 // indirect
 	golang.org/x/exp v0.0.0-20220823124025-807a23277127 // indirect
-<<<<<<< HEAD
-	golang.org/x/mod v0.6.0-dev.0.20220419223038-86c51ed26bb4 // indirect
-	golang.org/x/net v0.1.0 // indirect
-	golang.org/x/oauth2 v0.0.0-20221006150949-b44042a4b9c1 // indirect
-	golang.org/x/sync v0.0.0-20220929204114-8fcdb60fdcc0 // indirect
-=======
 	golang.org/x/mod v0.6.0 // indirect
 	golang.org/x/net v0.1.0 // indirect
 	golang.org/x/oauth2 v0.1.0 // indirect
 	golang.org/x/sync v0.1.0 // indirect
->>>>>>> 50877174
 	golang.org/x/sys v0.1.0 // indirect
 	golang.org/x/term v0.1.0 // indirect
 	golang.org/x/text v0.4.0 // indirect
