paths-ignore:
  - src/pkg/packager/network.go
  - src/pkg/utils/network.go
<<<<<<< HEAD
  - build/ui/**
=======
  - build/**
>>>>>>> 2f195f09

query-filters:
  - exclude:
      id: go/path-injection<|MERGE_RESOLUTION|>--- conflicted
+++ resolved
@@ -1,11 +1,7 @@
 paths-ignore:
   - src/pkg/packager/network.go
   - src/pkg/utils/network.go
-<<<<<<< HEAD
-  - build/ui/**
-=======
   - build/**
->>>>>>> 2f195f09
 
 query-filters:
   - exclude:
