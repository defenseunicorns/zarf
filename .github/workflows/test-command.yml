# Attribution for a bunch of this goes to CloudPosse
# https://github.com/cloudposse/actions/blob/master/.github/workflows/test-command.yml

name: test
on:
  repository_dispatch:
    types: [test-command]

defaults:
  run:
    # We need -e -o pipefail for consistency with GitHub Actions' default behavior
    shell: bash -e -o pipefail {0}

jobs:
  # Parse the command so we can decide which tests to run. Examples: "/test all", "/test validate", "/test e2e"
  # We can do as many of these as we want to get as granular as we want.
  parse:
    runs-on: ubuntu-latest
    outputs:
      run-ping: ${{ steps.parse.outputs.ping }}
      run-build: ${{ steps.parse.outputs.build }}
      run-e2e: ${{ steps.parse.outputs.e2e }}
    steps:
      - name: Parse Args
        id: parse
        env:
          DEBUG: ${{ toJSON(github.event.client_payload.slash_command) }}
          ARGS_V1: ${{ github.event.client_payload.slash_command.arg1 }}
          ARGS_V2: ${{ github.event.client_payload.slash_command.args.unnamed.all }}
        shell: bash
        run: |
          ARGS="${ARGS_V1}${ARGS_V2}"
          printf "Args are %s\n" "$ARGS"
          printf "\n\nslash_command is %s\n\n" "$DEBUG"
          COMMANDS=(PING BUILD E2E)
          if printf "%s" "${ARGS^^}" | grep -qE '\bALL\b'; then
            # "all" explicitly does not include "ping"
            for cmd in "${COMMANDS[@]}"; do
              [[ $cmd == "PING" ]] && ! { printf "%s" "${ARGS^^}" | grep -qE '\bPING\b'; } && continue
              printf -v "$cmd" "true"
            done
          else
            for cmd in "${COMMANDS[@]}"; do
              if printf "%s" "${ARGS^^}" | grep -qE "\b${cmd}\b"; then
                printf -v "$cmd" "true"
              fi
            done
          fi
          for out in "${COMMANDS[@]}"; do
            printf "::set-output name=%s::%s\n" "${out,,}" "${!out:-false}"
            printf "%s=%s\n" "${out,,}" "${!out:-false}"
          done

  # Do a simple ping/pong status update to validate things are working
  ping:
    runs-on: ubuntu-latest
    needs: parse
    if: needs.parse.outputs.run-ping == 'true'
    steps:
      # Update GitHub status for dispatch events
      - name: "Update GitHub Status for this ref"
        uses: "docker://cloudposse/github-status-updater"
        with:
          args: "-action update_state -ref ${{ github.event.client_payload.pull_request.head.sha }} -repo ${{ github.event.client_payload.github.payload.repository.name }}"
        env:
          GITHUB_TOKEN: ${{ secrets.PAT }}
          GITHUB_STATE: success
          GITHUB_CONTEXT: "/test ping"
          GITHUB_DESCRIPTION: "pong"
          GITHUB_TARGET_URL: https://github.com/${{ github.repository }}/actions/runs/${{ github.run_id }}
          GITHUB_REF: ${{ github.event.client_payload.pull_request.head.ref }}
          GITHUB_OWNER: ${{ github.event.client_payload.github.payload.repository.owner.login }}

  # Build and upload the artifacts so they can be used later in the pipeline
  build:
    runs-on: ubuntu-latest
    needs: parse
    # Run if they explicitly want it, or run if they want a different stage that depends on this
    if: needs.parse.outputs.run-build == 'true' || needs.parse.outputs.run-e2e == 'true'
    container: cloudposse/test-harness:latest
    steps:
      # Update GitHub status for pending pipeline run
      - name: "Update GitHub Status for pending"
        uses: docker://cloudposse/github-status-updater
        with:
          args: "-action update_state -ref ${{ github.event.client_payload.pull_request.head.sha }} -repo ${{ github.event.client_payload.github.payload.repository.name }}"
        env:
          GITHUB_TOKEN: ${{ secrets.PAT }}
          GITHUB_STATE: pending
          GITHUB_CONTEXT: "/test build"
          GITHUB_DESCRIPTION: "started by @${{ github.event.client_payload.github.actor }}"
          GITHUB_TARGET_URL: https://github.com/${{ github.repository }}/actions/runs/${{ github.run_id }}
          GITHUB_REF: ${{ github.event.client_payload.pull_request.head.ref }}
          GITHUB_OWNER: ${{ github.event.client_payload.github.payload.repository.owner.login }}

      # Checkout the code from GitHub Pull Request
      - name: "Checkout the code"
        uses: actions/checkout@v2
        with:
          token: ${{ secrets.PAT }}
          repository: ${{ github.event.client_payload.pull_request.head.repo.full_name }}
          ref: ${{ github.event.client_payload.pull_request.head.ref }}

      - name: "Build the artifacts"
        shell: bash -x -e -o pipefail {0}
        run: |
          # cloudposse/test-harness has golang 1.15, we need 1.16. This is the easiest way I know to do it. This should definitely be revisited and cleaned up.
          git clone --branch v0.8.0 --depth 1 https://github.com/asdf-vm/asdf.git $HOME/.asdf
          source ~/.asdf/asdf.sh
          export PATH="$HOME/.asdf/bin:$PATH"
          asdf plugin-add golang https://github.com/kennyp/asdf-golang.git
          asdf install golang 1.16.7
          asdf global golang 1.16.7
          export GOPATH="$HOME/go"
          export PATH="$PATH:$GOPATH/bin"
          make build-cli-linux
          ./build/zarf tools registry login registry1.dso.mil --username "${{ secrets.REGISTRY1_USERNAME_ZARF_ROBOT }}" --password "${{ secrets.REGISTRY1_PASSWORD_ZARF_ROBOT }}"
          make init-package

      - name: "Upload the artifacts"
        uses: actions/upload-artifact@v2
        with:
          name: build
          path: build
          if-no-files-found: error

      # Update GitHub status for failing pipeline run
      - name: "Update GitHub Status for failure"
        if: ${{ failure() }}
        uses: docker://cloudposse/github-status-updater
        with:
          args: "-action update_state -ref ${{ github.event.client_payload.pull_request.head.sha }} -repo ${{ github.event.client_payload.github.payload.repository.name }}"
        env:
          GITHUB_TOKEN: ${{ secrets.PAT }}
          GITHUB_STATE: failure
          GITHUB_CONTEXT: "/test build"
          GITHUB_DESCRIPTION: "run failed"
          GITHUB_TARGET_URL: https://github.com/${{ github.repository }}/actions/runs/${{ github.run_id }}
          GITHUB_REF: ${{ github.event.client_payload.pull_request.head.ref }}
          GITHUB_OWNER: ${{ github.event.client_payload.github.payload.repository.owner.login }}

      # Update GitHub status for successful pipeline run
      - name: "Update GitHub Status for success"
        uses: docker://cloudposse/github-status-updater
        with:
          args: "-action update_state -ref ${{ github.event.client_payload.pull_request.head.sha }} -repo ${{ github.event.client_payload.github.payload.repository.name }}"
        env:
          GITHUB_TOKEN: ${{ secrets.PAT }}
          GITHUB_STATE: success
          GITHUB_CONTEXT: "/test build"
          GITHUB_DESCRIPTION: "run passed"
          GITHUB_TARGET_URL: https://github.com/${{ github.repository }}/actions/runs/${{ github.run_id }}
          GITHUB_REF: ${{ github.event.client_payload.pull_request.head.ref }}
          GITHUB_OWNER: ${{ github.event.client_payload.github.payload.repository.owner.login }}

      # Update GitHub status for cancelled pipeline run
      - name: "Update GitHub Status for cancelled"
        if: ${{ cancelled() }}
        uses: docker://cloudposse/github-status-updater
        with:
          args: "-action update_state -ref ${{ github.event.client_payload.pull_request.head.sha }} -repo ${{ github.event.client_payload.github.payload.repository.name }}"
        env:
          GITHUB_TOKEN: ${{ secrets.PAT }}
          GITHUB_STATE: error
          GITHUB_CONTEXT: "/test build"
          GITHUB_DESCRIPTION: "run cancelled"
          GITHUB_TARGET_URL: https://github.com/${{ github.repository }}/actions/runs/${{ github.run_id }}
          GITHUB_REF: ${{ github.event.client_payload.pull_request.head.ref }}
          GITHUB_OWNER: ${{ github.event.client_payload.github.payload.repository.owner.login }}

  # Run the Game E2E test
  e2e-game:
    runs-on: ubuntu-latest
    needs: [parse, build]
    if: needs.parse.outputs.run-e2e == 'true'
    container: cloudposse/test-harness:latest
    steps:
      # Update GitHub status for pending pipeline run
      - name: "Update GitHub Status for pending"
        uses: docker://cloudposse/github-status-updater
        with:
          args: "-action update_state -ref ${{ github.event.client_payload.pull_request.head.sha }} -repo ${{ github.event.client_payload.github.payload.repository.name }}"
        env:
          GITHUB_TOKEN: ${{ secrets.PAT }}
          GITHUB_STATE: pending
          GITHUB_CONTEXT: "/test e2e - Game Example"
          GITHUB_DESCRIPTION: "started by @${{ github.event.client_payload.github.actor }}"
          GITHUB_TARGET_URL: https://github.com/${{ github.repository }}/actions/runs/${{ github.run_id }}
          GITHUB_REF: ${{ github.event.client_payload.pull_request.head.ref }}
          GITHUB_OWNER: ${{ github.event.client_payload.github.payload.repository.owner.login }}

      # Checkout the code from GitHub Pull Request
      - name: "Checkout the code"
        uses: actions/checkout@v2
        with:
          token: ${{ secrets.PAT }}
          repository: ${{ github.event.client_payload.pull_request.head.repo.full_name }}
          ref: ${{ github.event.client_payload.pull_request.head.ref }}

      # Download the built artifacts
      - name: "Download the built artifacts"
        uses: actions/download-artifact@v2

      - name: "Run E2E tests"
        shell: bash -x -e -o pipefail {0}
        env:
          AWS_ACCESS_KEY_ID: ${{ secrets.AWS_ACCESS_KEY_ID_DEFENSEUNICORNS_COMMERCIAL_SA_ZARF }}
          AWS_SECRET_ACCESS_KEY: ${{ secrets.AWS_SECRET_ACCESS_KEY_DEFENSEUNICORNS_COMMERCIAL_SA_ZARF }}
          AWS_DEFAULT_REGION: us-east-1
        run: |
          # cloudposse/test-harness has golang 1.15, we need 1.16. This is the easiest way I know to do it. This should definitely be revisited and cleaned up.
          git clone --branch v0.8.0 --depth 1 https://github.com/asdf-vm/asdf.git $HOME/.asdf
          source ~/.asdf/asdf.sh
          export PATH="$HOME/.asdf/bin:$PATH"
          asdf plugin-add golang https://github.com/kennyp/asdf-golang.git
          asdf install golang 1.16.7
          asdf global golang 1.16.7
          export GOPATH="$HOME/go"
          export PATH="$PATH:$GOPATH/bin"
          chmod +x build/zarf
          make package-example-game test-cloud-e2e-example-game

      # Update GitHub status for failing pipeline run
      - name: "Update GitHub Status for failure"
        if: ${{ failure() }}
        uses: docker://cloudposse/github-status-updater
        with:
          args: "-action update_state -ref ${{ github.event.client_payload.pull_request.head.sha }} -repo ${{ github.event.client_payload.github.payload.repository.name }}"
        env:
          GITHUB_TOKEN: ${{ secrets.PAT }}
          GITHUB_STATE: failure
          GITHUB_CONTEXT: "/test e2e - Game Example"
          GITHUB_DESCRIPTION: "run failed"
          GITHUB_TARGET_URL: https://github.com/${{ github.repository }}/actions/runs/${{ github.run_id }}
          GITHUB_REF: ${{ github.event.client_payload.pull_request.head.ref }}
          GITHUB_OWNER: ${{ github.event.client_payload.github.payload.repository.owner.login }}

      # Update GitHub status for successful pipeline run
      - name: "Update GitHub Status for success"
        uses: docker://cloudposse/github-status-updater
        with:
          args: "-action update_state -ref ${{ github.event.client_payload.pull_request.head.sha }} -repo ${{ github.event.client_payload.github.payload.repository.name }}"
        env:
          GITHUB_TOKEN: ${{ secrets.PAT }}
          GITHUB_STATE: success
          GITHUB_CONTEXT: "/test e2e - Game Example"
          GITHUB_DESCRIPTION: "run passed"
          GITHUB_TARGET_URL: https://github.com/${{ github.repository }}/actions/runs/${{ github.run_id }}
          GITHUB_REF: ${{ github.event.client_payload.pull_request.head.ref }}
          GITHUB_OWNER: ${{ github.event.client_payload.github.payload.repository.owner.login }}

      # Update GitHub status for cancelled pipeline run
      - name: "Update GitHub Status for cancelled"
        if: ${{ cancelled() }}
        uses: docker://cloudposse/github-status-updater
        with:
          args: "-action update_state -ref ${{ github.event.client_payload.pull_request.head.sha }} -repo ${{ github.event.client_payload.github.payload.repository.name }}"
        env:
          GITHUB_TOKEN: ${{ secrets.PAT }}
          GITHUB_STATE: error
          GITHUB_CONTEXT: "/test e2e - Game Example"
          GITHUB_DESCRIPTION: "run cancelled"
          GITHUB_TARGET_URL: https://github.com/${{ github.repository }}/actions/runs/${{ github.run_id }}
          GITHUB_REF: ${{ github.event.client_payload.pull_request.head.ref }}
          GITHUB_OWNER: ${{ github.event.client_payload.github.payload.repository.owner.login }}

  # Run the E2E test of Gitea and Grafana
  e2e-gitea-grafana:
    runs-on: ubuntu-latest
    needs: [parse, build]
    if: needs.parse.outputs.run-e2e == 'true'
    container: cloudposse/test-harness:latest
    steps:
      # Update GitHub status for pending pipeline run
      - name: "Update GitHub Status for pending"
        uses: docker://cloudposse/github-status-updater
        with:
          args: "-action update_state -ref ${{ github.event.client_payload.pull_request.head.sha }} -repo ${{ github.event.client_payload.github.payload.repository.name }}"
        env:
          GITHUB_TOKEN: ${{ secrets.PAT }}
          GITHUB_STATE: pending
          GITHUB_CONTEXT: "/test e2e - Gitea & Grafana"
          GITHUB_DESCRIPTION: "started by @${{ github.event.client_payload.github.actor }}"
          GITHUB_TARGET_URL: https://github.com/${{ github.repository }}/actions/runs/${{ github.run_id }}
          GITHUB_REF: ${{ github.event.client_payload.pull_request.head.ref }}
          GITHUB_OWNER: ${{ github.event.client_payload.github.payload.repository.owner.login }}

      # Checkout the code from GitHub Pull Request
      - name: "Checkout the code"
        uses: actions/checkout@v2
        with:
          token: ${{ secrets.PAT }}
          repository: ${{ github.event.client_payload.pull_request.head.repo.full_name }}
          ref: ${{ github.event.client_payload.pull_request.head.ref }}

      # Download the built artifacts
      - name: "Download the built artifacts"
        uses: actions/download-artifact@v2

      - name: "Run E2E tests"
        shell: bash -x -e -o pipefail {0}
        env:
          AWS_ACCESS_KEY_ID: ${{ secrets.AWS_ACCESS_KEY_ID_DEFENSEUNICORNS_COMMERCIAL_SA_ZARF }}
          AWS_SECRET_ACCESS_KEY: ${{ secrets.AWS_SECRET_ACCESS_KEY_DEFENSEUNICORNS_COMMERCIAL_SA_ZARF }}
          AWS_DEFAULT_REGION: us-east-1
        run: |
          # cloudposse/test-harness has golang 1.15, we need 1.16. This is the easiest way I know to do it. This should definitely be revisited and cleaned up.
          git clone --branch v0.8.0 --depth 1 https://github.com/asdf-vm/asdf.git $HOME/.asdf
          source ~/.asdf/asdf.sh
          export PATH="$HOME/.asdf/bin:$PATH"
          asdf plugin-add golang https://github.com/kennyp/asdf-golang.git
          asdf install golang 1.16.7
          asdf global golang 1.16.7
          export GOPATH="$HOME/go"
          export PATH="$PATH:$GOPATH/bin"
          chmod +x build/zarf
          make test-cloud-e2e-gitea-and-grafana

      # Update GitHub status for failing pipeline run
      - name: "Update GitHub Status for failure"
        if: ${{ failure() }}
        uses: docker://cloudposse/github-status-updater
        with:
          args: "-action update_state -ref ${{ github.event.client_payload.pull_request.head.sha }} -repo ${{ github.event.client_payload.github.payload.repository.name }}"
        env:
          GITHUB_TOKEN: ${{ secrets.PAT }}
          GITHUB_STATE: failure
          GITHUB_CONTEXT: "/test e2e - Gitea & Grafana"
          GITHUB_DESCRIPTION: "run failed"
          GITHUB_TARGET_URL: https://github.com/${{ github.repository }}/actions/runs/${{ github.run_id }}
          GITHUB_REF: ${{ github.event.client_payload.pull_request.head.ref }}
          GITHUB_OWNER: ${{ github.event.client_payload.github.payload.repository.owner.login }}

      # Update GitHub status for successful pipeline run
      - name: "Update GitHub Status for success"
        uses: docker://cloudposse/github-status-updater
        with:
          args: "-action update_state -ref ${{ github.event.client_payload.pull_request.head.sha }} -repo ${{ github.event.client_payload.github.payload.repository.name }}"
        env:
          GITHUB_TOKEN: ${{ secrets.PAT }}
          GITHUB_STATE: success
          GITHUB_CONTEXT: "/test e2e - Gitea & Grafana"
          GITHUB_DESCRIPTION: "run passed"
          GITHUB_TARGET_URL: https://github.com/${{ github.repository }}/actions/runs/${{ github.run_id }}
          GITHUB_REF: ${{ github.event.client_payload.pull_request.head.ref }}
          GITHUB_OWNER: ${{ github.event.client_payload.github.payload.repository.owner.login }}

      # Update GitHub status for cancelled pipeline run
      - name: "Update GitHub Status for cancelled"
        if: ${{ cancelled() }}
        uses: docker://cloudposse/github-status-updater
        with:
          args: "-action update_state -ref ${{ github.event.client_payload.pull_request.head.sha }} -repo ${{ github.event.client_payload.github.payload.repository.name }}"
        env:
          GITHUB_TOKEN: ${{ secrets.PAT }}
          GITHUB_STATE: error
          GITHUB_CONTEXT: "/test e2e - Gitea & Grafana"
          GITHUB_DESCRIPTION: "run cancelled"
          GITHUB_TARGET_URL: https://github.com/${{ github.repository }}/actions/runs/${{ github.run_id }}
          GITHUB_REF: ${{ github.event.client_payload.pull_request.head.ref }}
          GITHUB_OWNER: ${{ github.event.client_payload.github.payload.repository.owner.login }}

  # Run the E2E test of the Data Injection example
  e2e-data-injection:
    runs-on: ubuntu-latest
    needs: [parse, build]
    if: needs.parse.outputs.run-e2e == 'true'
    container: cloudposse/test-harness:latest
    steps:
      # Update GitHub status for pending pipeline run
      - name: "Update GitHub Status for pending"
        uses: docker://cloudposse/github-status-updater
        with:
          args: "-action update_state -ref ${{ github.event.client_payload.pull_request.head.sha }} -repo ${{ github.event.client_payload.github.payload.repository.name }}"
        env:
          GITHUB_TOKEN: ${{ secrets.PAT }}
          GITHUB_STATE: pending
          GITHUB_CONTEXT: "/test e2e - Data Injection"
          GITHUB_DESCRIPTION: "started by @${{ github.event.client_payload.github.actor }}"
          GITHUB_TARGET_URL: https://github.com/${{ github.repository }}/actions/runs/${{ github.run_id }}
          GITHUB_REF: ${{ github.event.client_payload.pull_request.head.ref }}
          GITHUB_OWNER: ${{ github.event.client_payload.github.payload.repository.owner.login }}

      # Checkout the code from GitHub Pull Request
      - name: "Checkout the code"
        uses: actions/checkout@v2
        with:
          token: ${{ secrets.PAT }}
          repository: ${{ github.event.client_payload.pull_request.head.repo.full_name }}
          ref: ${{ github.event.client_payload.pull_request.head.ref }}

      # Download the built artifacts
      - name: "Download the built artifacts"
        uses: actions/download-artifact@v2

      - name: "Run E2E tests"
        shell: bash -x -e -o pipefail {0}
        env:
          AWS_ACCESS_KEY_ID: ${{ secrets.AWS_ACCESS_KEY_ID_DEFENSEUNICORNS_COMMERCIAL_SA_ZARF }}
          AWS_SECRET_ACCESS_KEY: ${{ secrets.AWS_SECRET_ACCESS_KEY_DEFENSEUNICORNS_COMMERCIAL_SA_ZARF }}
          AWS_DEFAULT_REGION: us-east-1
        run: |
          # cloudposse/test-harness has golang 1.15, we need 1.16. This is the easiest way I know to do it. This should definitely be revisited and cleaned up.
          git clone --branch v0.8.0 --depth 1 https://github.com/asdf-vm/asdf.git $HOME/.asdf
          source ~/.asdf/asdf.sh
          export PATH="$HOME/.asdf/bin:$PATH"
          asdf plugin-add golang https://github.com/kennyp/asdf-golang.git
          asdf install golang 1.16.7
          asdf global golang 1.16.7
          export GOPATH="$HOME/go"
          export PATH="$PATH:$GOPATH/bin"
          chmod +x build/zarf
          ./build/zarf tools registry login registry1.dso.mil --username "${{ secrets.REGISTRY1_USERNAME_ZARF_ROBOT }}" --password "${{ secrets.REGISTRY1_PASSWORD_ZARF_ROBOT }}"
          make test-cloud-e2e-data-injection

      # Update GitHub status for failing pipeline run
      - name: "Update GitHub Status for failure"
        if: ${{ failure() }}
        uses: docker://cloudposse/github-status-updater
        with:
          args: "-action update_state -ref ${{ github.event.client_payload.pull_request.head.sha }} -repo ${{ github.event.client_payload.github.payload.repository.name }}"
        env:
          GITHUB_TOKEN: ${{ secrets.PAT }}
          GITHUB_STATE: failure
          GITHUB_CONTEXT: "/test e2e - Data Injection"
          GITHUB_DESCRIPTION: "run failed"
          GITHUB_TARGET_URL: https://github.com/${{ github.repository }}/actions/runs/${{ github.run_id }}
          GITHUB_REF: ${{ github.event.client_payload.pull_request.head.ref }}
          GITHUB_OWNER: ${{ github.event.client_payload.github.payload.repository.owner.login }}

      # Update GitHub status for successful pipeline run
      - name: "Update GitHub Status for success"
        uses: docker://cloudposse/github-status-updater
        with:
          args: "-action update_state -ref ${{ github.event.client_payload.pull_request.head.sha }} -repo ${{ github.event.client_payload.github.payload.repository.name }}"
        env:
          GITHUB_TOKEN: ${{ secrets.PAT }}
          GITHUB_STATE: success
          GITHUB_CONTEXT: "/test e2e - Data Injection"
          GITHUB_DESCRIPTION: "run passed"
          GITHUB_TARGET_URL: https://github.com/${{ github.repository }}/actions/runs/${{ github.run_id }}
          GITHUB_REF: ${{ github.event.client_payload.pull_request.head.ref }}
          GITHUB_OWNER: ${{ github.event.client_payload.github.payload.repository.owner.login }}

      # Update GitHub status for cancelled pipeline run
      - name: "Update GitHub Status for cancelled"
        if: ${{ cancelled() }}
        uses: docker://cloudposse/github-status-updater
        with:
          args: "-action update_state -ref ${{ github.event.client_payload.pull_request.head.sha }} -repo ${{ github.event.client_payload.github.payload.repository.name }}"
        env:
          GITHUB_TOKEN: ${{ secrets.PAT }}
          GITHUB_STATE: error
          GITHUB_CONTEXT: "/test e2e - Data Injection"
          GITHUB_DESCRIPTION: "run cancelled"
          GITHUB_TARGET_URL: https://github.com/${{ github.repository }}/actions/runs/${{ github.run_id }}
          GITHUB_REF: ${{ github.event.client_payload.pull_request.head.ref }}
          GITHUB_OWNER: ${{ github.event.client_payload.github.payload.repository.owner.login }}

  # Run E2E test for general CLI stuff
  e2e-general-cli:
<<<<<<< HEAD
=======
    runs-on: ubuntu-latest
    needs: [ parse, build ]
    if: needs.parse.outputs.run-e2e == 'true'
    container: cloudposse/test-harness:latest
    steps:
      # Update GitHub status for pending pipeline run
      - name: "Update GitHub Status for pending"
        uses: docker://cloudposse/github-status-updater
        with:
          args: "-action update_state -ref ${{ github.event.client_payload.pull_request.head.sha }} -repo ${{ github.event.client_payload.github.payload.repository.name }}"
        env:
          GITHUB_TOKEN: ${{ secrets.PAT }}
          GITHUB_STATE: pending
          GITHUB_CONTEXT: "/test e2e - General CLI"
          GITHUB_DESCRIPTION: "started by @${{ github.event.client_payload.github.actor }}"
          GITHUB_TARGET_URL: https://github.com/${{ github.repository }}/actions/runs/${{ github.run_id }}
          GITHUB_REF: ${{ github.event.client_payload.pull_request.head.ref }}
          GITHUB_OWNER: ${{ github.event.client_payload.github.payload.repository.owner.login }}

      # Checkout the code from GitHub Pull Request
      - name: "Checkout the code"
        uses: actions/checkout@v2
        with:
          token: ${{ secrets.PAT }}
          repository: ${{ github.event.client_payload.pull_request.head.repo.full_name }}
          ref: ${{ github.event.client_payload.pull_request.head.ref }}

      # Download the built artifacts
      - name: "Download the built artifacts"
        uses: actions/download-artifact@v2

      - name: "Run E2E tests"
        shell: bash -x -e -o pipefail {0}
        env:
          AWS_ACCESS_KEY_ID: ${{ secrets.AWS_ACCESS_KEY_ID_DEFENSEUNICORNS_COMMERCIAL_SA_ZARF }}
          AWS_SECRET_ACCESS_KEY: ${{ secrets.AWS_SECRET_ACCESS_KEY_DEFENSEUNICORNS_COMMERCIAL_SA_ZARF }}
          AWS_DEFAULT_REGION: us-east-1
        run: |
          # cloudposse/test-harness has golang 1.15, we need 1.16. This is the easiest way I know to do it. This should definitely be revisited and cleaned up.
          git clone --branch v0.8.0 --depth 1 https://github.com/asdf-vm/asdf.git $HOME/.asdf
          source ~/.asdf/asdf.sh
          export PATH="$HOME/.asdf/bin:$PATH"
          asdf plugin-add golang https://github.com/kennyp/asdf-golang.git
          asdf install golang 1.16.7
          asdf global golang 1.16.7
          export GOPATH="$HOME/go"
          export PATH="$PATH:$GOPATH/bin"
          chmod +x build/zarf
          make test-cloud-e2e-general-cli

      # Update GitHub status for failing pipeline run
      - name: "Update GitHub Status for failure"
        if: ${{ failure() }}
        uses: docker://cloudposse/github-status-updater
        with:
          args: "-action update_state -ref ${{ github.event.client_payload.pull_request.head.sha }} -repo ${{ github.event.client_payload.github.payload.repository.name }}"
        env:
          GITHUB_TOKEN: ${{ secrets.PAT }}
          GITHUB_STATE: failure
          GITHUB_CONTEXT: "/test e2e - General CLI"
          GITHUB_DESCRIPTION: "run failed"
          GITHUB_TARGET_URL: https://github.com/${{ github.repository }}/actions/runs/${{ github.run_id }}
          GITHUB_REF: ${{ github.event.client_payload.pull_request.head.ref }}
          GITHUB_OWNER: ${{ github.event.client_payload.github.payload.repository.owner.login }}

      # Update GitHub status for successful pipeline run
      - name: "Update GitHub Status for success"
        uses: docker://cloudposse/github-status-updater
        with:
          args: "-action update_state -ref ${{ github.event.client_payload.pull_request.head.sha }} -repo ${{ github.event.client_payload.github.payload.repository.name }}"
        env:
          GITHUB_TOKEN: ${{ secrets.PAT }}
          GITHUB_STATE: success
          GITHUB_CONTEXT: "/test e2e - General CLI"
          GITHUB_DESCRIPTION: "run passed"
          GITHUB_TARGET_URL: https://github.com/${{ github.repository }}/actions/runs/${{ github.run_id }}
          GITHUB_REF: ${{ github.event.client_payload.pull_request.head.ref }}
          GITHUB_OWNER: ${{ github.event.client_payload.github.payload.repository.owner.login }}

      # Update GitHub status for cancelled pipeline run
      - name: "Update GitHub Status for cancelled"
        if: ${{ cancelled() }}
        uses: docker://cloudposse/github-status-updater
        with:
          args: "-action update_state -ref ${{ github.event.client_payload.pull_request.head.sha }} -repo ${{ github.event.client_payload.github.payload.repository.name }}"
        env:
          GITHUB_TOKEN: ${{ secrets.PAT }}
          GITHUB_STATE: error
          GITHUB_CONTEXT: "/test e2e - General CLI"
          GITHUB_DESCRIPTION: "run cancelled"
          GITHUB_TARGET_URL: https://github.com/${{ github.repository }}/actions/runs/${{ github.run_id }}
          GITHUB_REF: ${{ github.event.client_payload.pull_request.head.ref }}
          GITHUB_OWNER: ${{ github.event.client_payload.github.payload.repository.owner.login }}

  # Run the E2E gitops example test
  e2e-gitops:
>>>>>>> 84863726
    runs-on: ubuntu-latest
    needs: [parse, build]
    if: needs.parse.outputs.run-e2e == 'true'
    container: cloudposse/test-harness:latest
    steps:
      # Update GitHub status for pending pipeline run
      - name: "Update GitHub Status for pending"
        uses: docker://cloudposse/github-status-updater
        with:
          args: "-action update_state -ref ${{ github.event.client_payload.pull_request.head.sha }} -repo ${{ github.event.client_payload.github.payload.repository.name }}"
        env:
          GITHUB_TOKEN: ${{ secrets.PAT }}
          GITHUB_STATE: pending
          GITHUB_CONTEXT: "/test e2e - Gitops Example"
          GITHUB_DESCRIPTION: "started by @${{ github.event.client_payload.github.actor }}"
          GITHUB_TARGET_URL: https://github.com/${{ github.repository }}/actions/runs/${{ github.run_id }}
          GITHUB_REF: ${{ github.event.client_payload.pull_request.head.ref }}
          GITHUB_OWNER: ${{ github.event.client_payload.github.payload.repository.owner.login }}

      # Checkout the code from GitHub Pull Request
      - name: "Checkout the code"
        uses: actions/checkout@v2
        with:
          token: ${{ secrets.PAT }}
          repository: ${{ github.event.client_payload.pull_request.head.repo.full_name }}
          ref: ${{ github.event.client_payload.pull_request.head.ref }}

      # Download the built artifacts
      - name: "Download the built artifacts"
        uses: actions/download-artifact@v2

      - name: "Run E2E tests"
        shell: bash -x -e -o pipefail {0}
        env:
          AWS_ACCESS_KEY_ID: ${{ secrets.AWS_ACCESS_KEY_ID_DEFENSEUNICORNS_COMMERCIAL_SA_ZARF }}
          AWS_SECRET_ACCESS_KEY: ${{ secrets.AWS_SECRET_ACCESS_KEY_DEFENSEUNICORNS_COMMERCIAL_SA_ZARF }}
          AWS_DEFAULT_REGION: us-east-1
        run: |
          # cloudposse/test-harness has golang 1.15, we need 1.16. This is the easiest way I know to do it. This should definitely be revisited and cleaned up.
          git clone --branch v0.8.0 --depth 1 https://github.com/asdf-vm/asdf.git $HOME/.asdf
          source ~/.asdf/asdf.sh
          export PATH="$HOME/.asdf/bin:$PATH"
          asdf plugin-add golang https://github.com/kennyp/asdf-golang.git
          asdf install golang 1.16.7
          asdf global golang 1.16.7
          export GOPATH="$HOME/go"
          export PATH="$PATH:$GOPATH/bin"
          chmod +x build/zarf
          make test-cloud-e2e-gitops

      # Update GitHub status for failing pipeline run
      - name: "Update GitHub Status for failure"
        if: ${{ failure() }}
        uses: docker://cloudposse/github-status-updater
        with:
          args: "-action update_state -ref ${{ github.event.client_payload.pull_request.head.sha }} -repo ${{ github.event.client_payload.github.payload.repository.name }}"
        env:
          GITHUB_TOKEN: ${{ secrets.PAT }}
          GITHUB_STATE: failure
          GITHUB_CONTEXT: "/test e2e - Gitops Example"
          GITHUB_DESCRIPTION: "run failed"
          GITHUB_TARGET_URL: https://github.com/${{ github.repository }}/actions/runs/${{ github.run_id }}
          GITHUB_REF: ${{ github.event.client_payload.pull_request.head.ref }}
          GITHUB_OWNER: ${{ github.event.client_payload.github.payload.repository.owner.login }}

      # Update GitHub status for successful pipeline run
      - name: "Update GitHub Status for success"
        uses: docker://cloudposse/github-status-updater
        with:
          args: "-action update_state -ref ${{ github.event.client_payload.pull_request.head.sha }} -repo ${{ github.event.client_payload.github.payload.repository.name }}"
        env:
          GITHUB_TOKEN: ${{ secrets.PAT }}
          GITHUB_STATE: success
          GITHUB_CONTEXT: "/test e2e - Gitops Example"
          GITHUB_DESCRIPTION: "run passed"
          GITHUB_TARGET_URL: https://github.com/${{ github.repository }}/actions/runs/${{ github.run_id }}
          GITHUB_REF: ${{ github.event.client_payload.pull_request.head.ref }}
          GITHUB_OWNER: ${{ github.event.client_payload.github.payload.repository.owner.login }}

      # Update GitHub status for cancelled pipeline run
      - name: "Update GitHub Status for cancelled"
        if: ${{ cancelled() }}
        uses: docker://cloudposse/github-status-updater
        with:
          args: "-action update_state -ref ${{ github.event.client_payload.pull_request.head.sha }} -repo ${{ github.event.client_payload.github.payload.repository.name }}"
        env:
          GITHUB_TOKEN: ${{ secrets.PAT }}
          GITHUB_STATE: error
          GITHUB_CONTEXT: "/test e2e - Gitops Example"
          GITHUB_DESCRIPTION: "run cancelled"
          GITHUB_TARGET_URL: https://github.com/${{ github.repository }}/actions/runs/${{ github.run_id }}
          GITHUB_REF: ${{ github.event.client_payload.pull_request.head.ref }}
          GITHUB_OWNER: ${{ github.event.client_payload.github.payload.repository.owner.login }}<|MERGE_RESOLUTION|>--- conflicted
+++ resolved
@@ -459,8 +459,6 @@
 
   # Run E2E test for general CLI stuff
   e2e-general-cli:
-<<<<<<< HEAD
-=======
     runs-on: ubuntu-latest
     needs: [ parse, build ]
     if: needs.parse.outputs.run-e2e == 'true'
@@ -557,7 +555,6 @@
 
   # Run the E2E gitops example test
   e2e-gitops:
->>>>>>> 84863726
     runs-on: ubuntu-latest
     needs: [parse, build]
     if: needs.parse.outputs.run-e2e == 'true'
