name: test-k3s
on:
  pull_request:
    paths-ignore:
      - "**.md"
      - "**.jpg"
      - "**.png"
      - "**.gif"
      - "**.svg"
      - "adr/**"
      - "docs/**"

jobs:
  validate:
    runs-on: self-hosted
    steps:
      - name: "Ensure workspace file ownership"
        run: |
          sudo chown -R ${USER} "${GITHUB_WORKSPACE}"
          sudo rm -fr /root/.kube
          sudo rm -fr /tmp/zarf*
          sudo /opt/zarf/zarf-clean-k3s.sh || echo ''

      - name: "Install GoLang"
        uses: actions/setup-go@v3
        with:
          go-version: 1.18.x

      - name: "Checkout Repo"
        uses: actions/checkout@v3

      - name: "Build CLI"
        run: make build-cli-linux-amd ARCH=amd64

      - name: "Make Packages"
        run: make init-package build-examples ARCH=amd64

      - name: "Run Tests"
        # NOTE: "PATH=$PATH" preserves the default user $PATH. This is needed to maintain the version of go installed
        #       in a previous step. This test run will use Zarf to create a K3s cluster, and a brand new cluster will be
        #       used for each test
<<<<<<< HEAD
        run: sudo env "PATH=$PATH" CI=true APPLIANCE_MODE=true make test-e2e ARCH=amd64 && build/zarf destroy --confirm
=======
        run: sudo env "PATH=$PATH" CI=true APPLIANCE_MODE=true make test-e2e ARCH=amd64

      - name: "Cleanup"
        run: sudo make destroy
>>>>>>> 13fe836a
<|MERGE_RESOLUTION|>--- conflicted
+++ resolved
@@ -39,11 +39,7 @@
         # NOTE: "PATH=$PATH" preserves the default user $PATH. This is needed to maintain the version of go installed
         #       in a previous step. This test run will use Zarf to create a K3s cluster, and a brand new cluster will be
         #       used for each test
-<<<<<<< HEAD
         run: sudo env "PATH=$PATH" CI=true APPLIANCE_MODE=true make test-e2e ARCH=amd64 && build/zarf destroy --confirm
-=======
-        run: sudo env "PATH=$PATH" CI=true APPLIANCE_MODE=true make test-e2e ARCH=amd64
 
       - name: "Cleanup"
-        run: sudo make destroy
->>>>>>> 13fe836a
+        run: sudo make destroy