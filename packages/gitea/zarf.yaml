kind: ZarfPackageConfig
metadata:
  name: "init-package-git-server"

components:
  - name: git-server
    description: "Add Gitea for serving gitops-based clusters in an airgap"
    images:
      - gitea/gitea:1.16.8
    charts:
      - name: gitea
        url: https://dl.gitea.io/charts
        version: 5.0.8
        namespace: zarf
        valuesFiles:
          - gitea-values.yaml
    scripts:
<<<<<<< HEAD
      timeoutSeconds: 60
      showOutput: true
=======
      retry: true
      showOutput: true
      timeoutSeconds: 60
>>>>>>> 13fe836a
      after:
        - "./zarf tools create-read-only-gitea-user"<|MERGE_RESOLUTION|>--- conflicted
+++ resolved
@@ -15,13 +15,8 @@
         valuesFiles:
           - gitea-values.yaml
     scripts:
-<<<<<<< HEAD
-      timeoutSeconds: 60
-      showOutput: true
-=======
       retry: true
       showOutput: true
       timeoutSeconds: 60
->>>>>>> 13fe836a
       after:
         - "./zarf tools create-read-only-gitea-user"