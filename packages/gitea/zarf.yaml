kind: ZarfPackageConfig
metadata:
  name: init-package-git-server

variables:
  - name: GIT_SERVER_EXISTING_PVC
    description: "Optional: Use an existing PVC for the git server instead of creating a new one. If this is set, the GIT_SERVER_PVC_SIZE variable will be ignored."
    default: "data-zarf-gitea-0"

  - name: GIT_SERVER_PVC_SIZE
    description: The size of the persistent volume claim for the git server
    default: 10Gi

  - name: GIT_SERVER_PVC_ACCESS_MODE
    description: The access mode of the persistent volume claim for the git server
    default: ReadWriteOnce

  - name: GIT_SERVER_CPU_REQ
    description: The CPU request for git server
    default: 200m

  - name: GIT_SERVER_MEM_REQ
    description: The memory request for git server
    default: 512Mi

  - name: GIT_SERVER_CPU_LIMIT
    description: The CPU limit for git server
    default: "3"

  - name: GIT_SERVER_MEM_LIMIT
    description: The memory limit for git server
    default: 2Gi

  - name: GIT_SERVER_REPLICA_COUNT
    description: The number of git server replicas to deploy
    default: "1"

  - name: GIT_SERVER_DISABLE_REGISTRATION
    description: Disables the ability to register new users
    default: "true"

constants:
  - name: GITEA_IMAGE
    value: "###ZARF_PKG_TMPL_GITEA_IMAGE###"

components:
  - name: git-server
    description: |
      Deploys Gitea to provide git repositories for Kubernetes configurations.
      Required for GitOps deployments if no other git server is available.
    images:
      - "###ZARF_PKG_TMPL_GITEA_IMAGE###"
    manifests:
      - name: git-connect
        namespace: zarf
        files:
          - connect.yaml
    charts:
      - name: gitea
        releaseName: zarf-gitea
        url: https://dl.gitea.io/charts
        version: 10.0.0
        namespace: zarf
        valuesFiles:
          - gitea-values.yaml
    actions:
      onDeploy:
        before:
<<<<<<< HEAD
          - description: Check that the cluster has the specified storage class
            maxTotalSeconds: 3
            wait:
              cluster:
                kind: storageclass
                name: "\"${ZARF_STORAGE_CLASS}\""
=======
          - cmd: ./zarf internal update-gitea-pvc --no-progress 
            setVariables:
              - name: GIT_SERVER_CREATE_PVC
            mute: true
>>>>>>> 8a1c10b6
        after:
          - wait:
              cluster:
                kind: pod
                namespace: zarf
                name: app=gitea
                condition: Ready
          - cmd: ./zarf internal create-read-only-gitea-user --no-progress
            maxRetries: 3
            maxTotalSeconds: 60
            description: Create the read-only Gitea user
          - cmd: ./zarf internal create-artifact-registry-token --no-progress
            maxRetries: 3
            maxTotalSeconds: 60
            description: Create an artifact registry token
          
        onFailure:
          - cmd: ./zarf internal update-gitea-pvc --rollback --no-progress<|MERGE_RESOLUTION|>--- conflicted
+++ resolved
@@ -66,19 +66,16 @@
     actions:
       onDeploy:
         before:
-<<<<<<< HEAD
           - description: Check that the cluster has the specified storage class
             maxTotalSeconds: 3
             wait:
               cluster:
                 kind: storageclass
                 name: "\"${ZARF_STORAGE_CLASS}\""
-=======
           - cmd: ./zarf internal update-gitea-pvc --no-progress 
             setVariables:
               - name: GIT_SERVER_CREATE_PVC
             mute: true
->>>>>>> 8a1c10b6
         after:
           - wait:
               cluster:
