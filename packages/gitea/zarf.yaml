--- conflicted
+++ resolved
@@ -34,11 +34,7 @@
 
   - name: GIT_SERVER_REPLICA_COUNT
     description: The number of git server replicas to deploy
-<<<<<<< HEAD
-    default: 1.0
-=======
     default: "1"
->>>>>>> 06c8e53e
 
   - name: GIT_SERVER_DISABLE_REGISTRATION
     description: Disables the ability to register new users
