--- conflicted
+++ resolved
@@ -8,28 +8,16 @@
     default: ""
 
   - name: REGISTRY_PVC_SIZE
-<<<<<<< HEAD
-    description: "The size of the persistent volume claim for the registry"
-    default: "20Gi"
-    prompt: true
-=======
     description: The size of the persistent volume claim for the registry
     default: 20Gi
->>>>>>> 1aeae1b5
 
   - name: REGISTRY_PVC_ACCESS_MODE
     description: The access mode of the persistent volume claim for the registry
     default: ReadWriteOnce
 
   - name: REGISTRY_CPU_REQ
-<<<<<<< HEAD
-    description: "The CPU request for the registry"
-    default: "100m"
-    prompt: true
-=======
     description: The CPU request for the registry
     default: 100m
->>>>>>> 1aeae1b5
 
   - name: REGISTRY_MEM_REQ
     description: The memory request for the registry
