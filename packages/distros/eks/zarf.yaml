--- conflicted
+++ resolved
@@ -55,13 +55,8 @@
         before:
           - cmd: ./binaries/eksctl_$(uname -s)_$(uname -m) create cluster --dry-run -f eks.yaml
           - cmd: sleep 15
-<<<<<<< HEAD
           - cmd: ./binaries/eksctl_$(uname -s)_$(uname -m) create cluster -f eks.yaml
-          - cmd: ./binaries/eksctl_$(uname -s)_$(uname -m) utils write-kubeconfig -c ${ZARF_VAR_CLUSTER_NAME}
-=======
-          - cmd: ./eksctl create cluster -f eks.yaml
-          - cmd: ./eksctl utils write-kubeconfig -c ${ZARF_VAR_EKS_CLUSTER_NAME}
->>>>>>> a8d43173
+          - cmd: ./binaries/eksctl_$(uname -s)_$(uname -m) utils write-kubeconfig -c ${ZARF_VAR_EKS_CLUSTER_NAME}
           - cmd: ./zarf tools kubectl create namespace zarf
           - cmd: ./zarf tools kubectl create secret generic zarf-eks-yaml -n zarf --from-file=eks.yaml
 
