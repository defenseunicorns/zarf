--- conflicted
+++ resolved
@@ -1,16 +1,13 @@
 package packager
 
 import (
-<<<<<<< HEAD
+	"crypto/sha256"
 	"encoding/base64"
+	"encoding/hex"
 	"fmt"
-=======
-	"crypto/sha256"
-	"encoding/hex"
 	"io"
 	"net/http"
 	"net/url"
->>>>>>> fab8dc85
 	"os"
 	"path/filepath"
 	"strconv"
