!.env.example
./dist/
.DS_Store
.env
.env.*
.idea/
.image-cache/
.scratch/
.svelte-kit
.terraform.lock.hcl
.tool-versions
.vagrant
.vscode/
.zarf*
*.bak
*.key
*.run.zstd
*.tar
*.tar.gz
*.tgz
*.vbox
*.zst
assets/
build
bundle/
clidocs/
data/
dist/
node_modules
playwright-report/
playwright/.cache/
test-results/
zarf
zarf-pki
<<<<<<< HEAD
zarf-sbom/
/zarf-config.*
*.part*
=======
zarf-sbom/
>>>>>>> 54bbeb16
<|MERGE_RESOLUTION|>--- conflicted
+++ resolved
@@ -32,10 +32,5 @@
 test-results/
 zarf
 zarf-pki
-<<<<<<< HEAD
 zarf-sbom/
-/zarf-config.*
-*.part*
-=======
-zarf-sbom/
->>>>>>> 54bbeb16
+*.part*