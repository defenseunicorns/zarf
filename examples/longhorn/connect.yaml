--- conflicted
+++ resolved
@@ -12,10 +12,6 @@
   - name: http
     port: 8000
     protocol: TCP
-<<<<<<< HEAD
-    targetPort: 8000 
-=======
     targetPort: 8000
->>>>>>> 696a1c8c
   selector:
     app: longhorn-ui