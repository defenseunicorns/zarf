--- conflicted
+++ resolved
@@ -46,14 +46,6 @@
 	}, nil
 }
 
-<<<<<<< HEAD
-// NewWithWait is a convenience function that creates a new K8s client and waits for the cluster to be healthy.
-func NewWithWait(logger Log, timeout time.Duration) (*K8s, error) {
-	k, err := New(logger)
-	if err != nil {
-		return nil, err
-	}
-=======
 // WaitForHealthyCluster checks for an available K8s cluster every second until timeout.
 func (k *K8s) WaitForHealthyCluster(ctx context.Context) error {
 	var (
@@ -61,7 +53,6 @@
 		nodes *v1.NodeList
 		pods  *v1.PodList
 	)
->>>>>>> 04d9e0ed
 
 	const waitDuration = 1 * time.Second
 
