// SPDX-License-Identifier: Apache-2.0
// SPDX-FileCopyrightText: 2021-Present The Zarf Authors

// Package packager contains functions for interacting with, managing and deploying Zarf packages.
package packager

import (
	"fmt"
	"strings"

	"github.com/defenseunicorns/zarf/src/config"
	"github.com/defenseunicorns/zarf/src/pkg/utils"
	"github.com/defenseunicorns/zarf/src/types"
)

// fillActiveTemplate handles setting the active variables and reloading the base template.
func (p *Packager) fillActiveTemplate() error {
	setVariableMap := map[string]string{}

	// Process viper variables first
	for key, value := range p.cfg.CreateOpts.ConfigVariables {
		// Ensure uppercase keys
		setVariableMap[strings.ToUpper(key)] = value
	}

	// Process --set as overrides
	for key, value := range p.cfg.CreateOpts.SetVariables {
		// Ensure uppercase keys
		setVariableMap[strings.ToUpper(key)] = value
	}

	packageVariables, err := utils.FindYamlTemplates(&p.cfg.Pkg, "###ZARF_PKG_VAR_", "###")
	if err != nil {
		return err
	}

	for key := range packageVariables {
		_, present := setVariableMap[key]
		if !present && !config.CommonOptions.Confirm {
			setVal, err := p.promptVariable(types.ZarfPackageVariable{
				Name: key,
			})

			if err == nil {
				setVariableMap[key] = setVal
			} else {
				return err
			}
		} else if !present {
			return fmt.Errorf("variable '%s' must be '--set' when using the '--confirm' flag", key)
		}
	}

	templateMap := map[string]string{}
	for key, value := range setVariableMap {
		templateMap[fmt.Sprintf("###ZARF_PKG_VAR_%s###", key)] = value
	}

	// Add special variable for the current package architecture
	templateMap["###ZARF_PKG_ARCH###"] = p.arch

	return utils.ReloadYamlTemplate(&p.cfg.Pkg, templateMap)
}

// setActiveVariables handles setting the active variables used to template component files.
func (p *Packager) setActiveVariables() error {
<<<<<<< HEAD
	// Process viper variables first
	for key, value := range p.cfg.DeployOpts.ConfigVariables {
		// Ensure uppercase keys
		p.cfg.SetVariableMap[strings.ToUpper(key)] = value
	}

	// Process --set as overrides
	for key, value := range p.cfg.DeployOpts.SetVariables {
		// Ensure uppercase keys
		p.cfg.SetVariableMap[strings.ToUpper(key)] = value
=======
	for key := range p.cfg.DeployOpts.SetVariables {
		value := p.cfg.DeployOpts.SetVariables[key]
		// Ensure uppercase for VIPER
		p.setVariable(strings.ToUpper(key), value)
>>>>>>> 6a9d0c95
	}

	for _, variable := range p.cfg.Pkg.Variables {
		_, present := p.cfg.SetVariableMap[variable.Name]

		// Variable is present, no need to continue checking
		if present {
			continue
		}

		// First set default (may be overridden by prompt)
		p.setVariable(variable.Name, variable.Default)

		// Variable is set to prompt the user
		if variable.Prompt && !config.CommonOptions.Confirm {
			// Prompt the user for the variable
			val, err := p.promptVariable(variable)

			if err != nil {
				return err
			}

			p.setVariable(variable.Name, val)
		}
	}

	return nil
}

func (p *Packager) setVariable(name, value string) {
	p.cfg.SetVariableMap[name] = value
}

// injectImportedVariable determines if an imported package variable exists in the active config and adds it if not.
func (p *Packager) injectImportedVariable(importedVariable types.ZarfPackageVariable) {
	presentInActive := false
	for _, configVariable := range p.cfg.Pkg.Variables {
		if configVariable.Name == importedVariable.Name {
			presentInActive = true
		}
	}

	if !presentInActive {
		p.cfg.Pkg.Variables = append(p.cfg.Pkg.Variables, importedVariable)
	}
}

// injectImportedConstant determines if an imported package constant exists in the active config and adds it if not.
func (p *Packager) injectImportedConstant(importedConstant types.ZarfPackageConstant) {
	presentInActive := false
	for _, configVariable := range p.cfg.Pkg.Constants {
		if configVariable.Name == importedConstant.Name {
			presentInActive = true
		}
	}

	if !presentInActive {
		p.cfg.Pkg.Constants = append(p.cfg.Pkg.Constants, importedConstant)
	}
}<|MERGE_RESOLUTION|>--- conflicted
+++ resolved
@@ -64,23 +64,17 @@
 
 // setActiveVariables handles setting the active variables used to template component files.
 func (p *Packager) setActiveVariables() error {
-<<<<<<< HEAD
+
 	// Process viper variables first
 	for key, value := range p.cfg.DeployOpts.ConfigVariables {
 		// Ensure uppercase keys
-		p.cfg.SetVariableMap[strings.ToUpper(key)] = value
+		p.setVariable(strings.ToUpper(key), value)
 	}
 
 	// Process --set as overrides
 	for key, value := range p.cfg.DeployOpts.SetVariables {
 		// Ensure uppercase keys
-		p.cfg.SetVariableMap[strings.ToUpper(key)] = value
-=======
-	for key := range p.cfg.DeployOpts.SetVariables {
-		value := p.cfg.DeployOpts.SetVariables[key]
-		// Ensure uppercase for VIPER
 		p.setVariable(strings.ToUpper(key), value)
->>>>>>> 6a9d0c95
 	}
 
 	for _, variable := range p.cfg.Pkg.Variables {
