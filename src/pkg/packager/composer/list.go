// SPDX-License-Identifier: Apache-2.0
// SPDX-FileCopyrightText: 2021-Present The Zarf Authors

// Package composer contains functions for composing components within Zarf packages.
package composer

import (
	"context"
	"fmt"
	"path/filepath"
	"strings"

	"github.com/defenseunicorns/zarf/src/internal/packager/validate"
	"github.com/defenseunicorns/zarf/src/pkg/layout"
	"github.com/defenseunicorns/zarf/src/pkg/message"
	"github.com/defenseunicorns/zarf/src/pkg/packager/deprecated"
	"github.com/defenseunicorns/zarf/src/pkg/utils"
	"github.com/defenseunicorns/zarf/src/pkg/utils/helpers"
	"github.com/defenseunicorns/zarf/src/pkg/zoci"
	"github.com/defenseunicorns/zarf/src/types"
)

// Node is a node in the import chain
type Node struct {
	types.ZarfComponent

	index int

	vars   []types.ZarfPackageVariable
	consts []types.ZarfPackageConstant

	relativeToHead      string
	originalPackageName string

	prev *Node
	next *Node
}

// Index returns the .components index location for this node's source `zarf.yaml`
func (n *Node) Index() int {
	return n.index
}

// OriginalPackageName returns the .metadata.name for this node's source `zarf.yaml`
func (n *Node) OriginalPackageName() string {
	return n.originalPackageName
}

// ImportLocation gets the path from the base `zarf.yaml` to the imported `zarf.yaml`
func (n *Node) ImportLocation() string {
	if n.prev != nil {
		if n.prev.ZarfComponent.Import.URL != "" {
			return n.prev.ZarfComponent.Import.URL
		}
	}
	return n.relativeToHead
}

// Next returns next node in the chain
func (n *Node) Next() *Node {
	return n.next
}

// Prev returns previous node in the chain
func (n *Node) Prev() *Node {
	return n.prev
}

// ImportName returns the name of the component to import
// If the component import has a ComponentName defined, that will be used
// otherwise the name of the component will be used
func (n *Node) ImportName() string {
	name := n.ZarfComponent.Name
	if n.Import.ComponentName != "" {
		name = n.Import.ComponentName
	}
	return name
}

// ImportChain is a doubly linked list of component import definitions
type ImportChain struct {
	head *Node
	tail *Node

	remote *zoci.Remote
}

// Head returns the first node in the import chain
func (ic *ImportChain) Head() *Node {
	return ic.head
}

// Tail returns the last node in the import chain
func (ic *ImportChain) Tail() *Node {
	return ic.tail
}

func (ic *ImportChain) append(c types.ZarfComponent, index int, originalPackageName string,
	relativeToHead string, vars []types.ZarfPackageVariable, consts []types.ZarfPackageConstant) {
	node := &Node{
		ZarfComponent:       c,
		index:               index,
		originalPackageName: originalPackageName,
		relativeToHead:      relativeToHead,
		vars:                vars,
		consts:              consts,
		prev:                nil,
		next:                nil,
	}
	if ic.head == nil {
		ic.head = node
		ic.tail = node
	} else {
		p := ic.tail
		node.prev = p
		p.next = node
		ic.tail = node
	}
}

// NewImportChain creates a new import chain from a component
// Returning the chain on error so we can have additional information to use during lint
func NewImportChain(head types.ZarfComponent, index int, originalPackageName, arch, flavor string) (*ImportChain, error) {
	ic := &ImportChain{}
	if arch == "" {
		return ic, fmt.Errorf("cannot build import chain: architecture must be provided")
	}

	ic.append(head, index, originalPackageName, ".", nil, nil)

	history := []string{}

	node := ic.head
	for node != nil {
		isLocal := node.Import.Path != ""
		isRemote := node.Import.URL != ""

		if !isLocal && !isRemote {
			// This is the end of the import chain,
			// as the current node/component is not importing anything
			return ic, nil
		}

		// TODO: stuff like this should also happen in linting
		if err := validate.ImportDefinition(&node.ZarfComponent); err != nil {
			return ic, err
		}

		// ensure that remote components are not importing other remote components
		if node.prev != nil && node.prev.Import.URL != "" && isRemote {
			return ic, fmt.Errorf("detected malformed import chain, cannot import remote components from remote components")
		}
		// ensure that remote components are not importing local components
		if node.prev != nil && node.prev.Import.URL != "" && isLocal {
			return ic, fmt.Errorf("detected malformed import chain, cannot import local components from remote components")
		}

		var pkg types.ZarfPackage

		var relativeToHead string
		var importURL string
		if isLocal {
			history = append(history, node.Import.Path)
			relativeToHead = filepath.Join(history...)

			// prevent circular imports (including self-imports)
			// this is O(n^2) but the import chain should be small
			prev := node
			for prev != nil {
				if prev.relativeToHead == relativeToHead {
					return ic, fmt.Errorf("detected circular import chain: %s", strings.Join(history, " -> "))
				}
				prev = prev.prev
			}

			// this assumes the composed package is following the zarf layout
			if err := utils.ReadYaml(filepath.Join(relativeToHead, layout.ZarfYAML), &pkg); err != nil {
				return ic, err
			}
		} else if isRemote {
			importURL = node.Import.URL
			remote, err := ic.getRemote(node.Import.URL)
			if err != nil {
				return ic, err
			}
			pkg, err = remote.FetchZarfYAML(context.TODO())
			if err != nil {
				return ic, err
			}
		}

		name := node.ImportName()

		// 'found' and 'index' are parallel slices. Each element in found[x] corresponds to pkg[index[x]]
		// found[0] and pkg[index[0]] would be the same component for example
		found := []types.ZarfComponent{}
		index := []int{}
		for i, component := range pkg.Components {
			if component.Name == name && CompatibleComponent(component, arch, flavor) {
				found = append(found, component)
				index = append(index, i)
			}
		}

		if len(found) == 0 {
			componentNotFound := "component %q not found in %q"
			if isLocal {
				return ic, fmt.Errorf(componentNotFound, name, relativeToHead)
			} else if isRemote {
				return ic, fmt.Errorf(componentNotFound, name, importURL)
			}
		} else if len(found) > 1 {
			multipleComponentsFound := "multiple components named %q found in %q satisfying %q"
			if isLocal {
				return ic, fmt.Errorf(multipleComponentsFound, name, relativeToHead, arch)
			} else if isRemote {
				return ic, fmt.Errorf(multipleComponentsFound, name, importURL, arch)
			}
		}

		ic.append(found[0], index[0], pkg.Metadata.Name, relativeToHead, pkg.Variables, pkg.Constants)
		node = node.next
	}
	return ic, nil
}

// String returns a string representation of the import chain
func (ic *ImportChain) String() string {
	if ic.head.next == nil {
		return fmt.Sprintf("component %q imports nothing", ic.head.Name)
	}

	s := strings.Builder{}

	name := ic.head.ImportName()

	if ic.head.Import.Path != "" {
		s.WriteString(fmt.Sprintf("component %q imports %q in %s", ic.head.Name, name, ic.head.Import.Path))
	} else {
		s.WriteString(fmt.Sprintf("component %q imports %q in %s", ic.head.Name, name, ic.head.Import.URL))
	}

	node := ic.head.next
	for node != ic.tail {
		name := node.ImportName()
		s.WriteString(", which imports ")
		if node.Import.Path != "" {
			s.WriteString(fmt.Sprintf("%q in %s", name, node.Import.Path))
		} else {
			s.WriteString(fmt.Sprintf("%q in %s", name, node.Import.URL))
		}

		node = node.next
	}

	return s.String()
}

// Migrate performs migrations on the import chain
func (ic *ImportChain) Migrate(build types.ZarfBuildData, warnings *message.Warnings) {
	node := ic.head
	for node != nil {
		migrated := deprecated.MigrateComponent(build, node.ZarfComponent, warnings)
		node.ZarfComponent = migrated
		node = node.next
	}
<<<<<<< HEAD
	if warnings.HasMessages() {
		warnings.Add(fmt.Sprintf("migrations were performed on the import chain of: %q", ic.head.Name))
=======
	if len(warnings) > 0 {
		final := fmt.Sprintf("Migrations were performed on the import chain of: %q", ic.head.Name)
		warnings = append(warnings, final)
>>>>>>> 329a1ae1
	}
}

// Compose merges the import chain into a single component
// fixing paths, overriding metadata, etc
func (ic *ImportChain) Compose() (composed *types.ZarfComponent, err error) {
	composed = &ic.tail.ZarfComponent

	if ic.tail.prev == nil {
		// only had one component in the import chain
		return composed, nil
	}

	if err := ic.fetchOCISkeleton(); err != nil {
		return nil, err
	}

	// start with an empty component to compose into
	composed = &types.ZarfComponent{}

	// start overriding with the tail node
	node := ic.tail
	for node != nil {
		fixPaths(&node.ZarfComponent, node.relativeToHead)

		// perform overrides here
		err := overrideMetadata(composed, node.ZarfComponent)
		if err != nil {
			return nil, err
		}

		overrideDeprecated(composed, node.ZarfComponent)
		overrideResources(composed, node.ZarfComponent)
		overrideActions(composed, node.ZarfComponent)

		composeExtensions(composed, node.ZarfComponent, node.relativeToHead)

		node = node.prev
	}

	return composed, nil
}

// MergeVariables merges variables from the import chain
func (ic *ImportChain) MergeVariables(existing []types.ZarfPackageVariable) (merged []types.ZarfPackageVariable) {
	exists := func(v1 types.ZarfPackageVariable, v2 types.ZarfPackageVariable) bool {
		return v1.Name == v2.Name
	}

	node := ic.tail
	for node != nil {
		// merge the vars
		merged = helpers.MergeSlices(node.vars, merged, exists)
		node = node.prev
	}
	merged = helpers.MergeSlices(existing, merged, exists)

	return merged
}

// MergeConstants merges constants from the import chain
func (ic *ImportChain) MergeConstants(existing []types.ZarfPackageConstant) (merged []types.ZarfPackageConstant) {
	exists := func(c1 types.ZarfPackageConstant, c2 types.ZarfPackageConstant) bool {
		return c1.Name == c2.Name
	}

	node := ic.tail
	for node != nil {
		// merge the consts
		merged = helpers.MergeSlices(node.consts, merged, exists)
		node = node.prev
	}
	merged = helpers.MergeSlices(existing, merged, exists)

	return merged
}

// CompatibleComponent determines if this component is compatible with the given create options
func CompatibleComponent(c types.ZarfComponent, arch, flavor string) bool {
	if arch == zoci.SkeletonArch {
		return true
	}
	satisfiesArch := c.Only.Cluster.Architecture == "" || c.Only.Cluster.Architecture == arch
	satisfiesFlavor := c.Only.Flavor == "" || c.Only.Flavor == flavor
	return satisfiesArch && satisfiesFlavor
}<|MERGE_RESOLUTION|>--- conflicted
+++ resolved
@@ -264,14 +264,8 @@
 		node.ZarfComponent = migrated
 		node = node.next
 	}
-<<<<<<< HEAD
 	if warnings.HasMessages() {
 		warnings.Add(fmt.Sprintf("migrations were performed on the import chain of: %q", ic.head.Name))
-=======
-	if len(warnings) > 0 {
-		final := fmt.Sprintf("Migrations were performed on the import chain of: %q", ic.head.Name)
-		warnings = append(warnings, final)
->>>>>>> 329a1ae1
 	}
 }
 
