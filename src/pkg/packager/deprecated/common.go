--- conflicted
+++ resolved
@@ -69,13 +69,8 @@
 	}
 
 	// Show a warning if the component contains a group as that has been deprecated and will be removed.
-<<<<<<< HEAD
-	if component.Group != "" {
+	if component.DeprecatedGroup != "" {
 		warnings.Add(fmt.Sprintf("Component %s is using group which has been deprecated and will be removed in v1.0.0.  Please migrate to another solution.", component.Name))
-=======
-	if component.DeprecatedGroup != "" {
-		warnings = append(warnings, fmt.Sprintf("Component %s is using group which has been deprecated and will be removed in v1.0.0.  Please migrate to another solution.", component.Name))
->>>>>>> 329a1ae1
 	}
 
 	// Future migrations here.
