--- conflicted
+++ resolved
@@ -56,10 +56,11 @@
 
 	c := creator.NewPackageCreator(p.cfg.CreateOpts, p.cfg, cwd)
 
-<<<<<<< HEAD
 	p.cfg.Pkg, p.warnings, err = c.LoadPackageDefinition(p.layout)
 	if err != nil {
-=======
+		return nil, err
+	}
+
 	return p.findImages()
 }
 
@@ -72,11 +73,6 @@
 	erroredCharts := []string{}
 	erroredCosignLookups := []string{}
 	whyResources := []string{}
-
-	if err := p.composeComponents(); err != nil {
->>>>>>> 96087312
-		return nil, err
-	}
 
 	for _, warning := range p.warnings {
 		message.Warn(warning)
