// SPDX-License-Identifier: Apache-2.0
// SPDX-FileCopyrightText: 2021-Present The Zarf Authors

// Package sources contains core implementations of the PackageSource interface.
package sources

import (
	"encoding/json"
	"fmt"
	"io"
	"os"
	"path/filepath"
	"sort"
	"strings"

	"github.com/defenseunicorns/zarf/src/pkg/layout"
	"github.com/defenseunicorns/zarf/src/pkg/message"
	"github.com/defenseunicorns/zarf/src/pkg/utils"
	"github.com/defenseunicorns/zarf/src/types"
)

var (
	// veryify that SplitTarballSource implements PackageSource
	_ PackageSource = (*SplitTarballSource)(nil)
)

// SplitTarballSource is a package source for split tarballs.
type SplitTarballSource struct {
	*types.ZarfPackageOptions
}

// Collect turns a split tarball into a full tarball.
func (s *SplitTarballSource) Collect(dir string) (string, error) {
	pattern := strings.Replace(s.PackageSource, ".part000", ".part*", 1)
	fileList, err := filepath.Glob(pattern)
	if err != nil {
		return "", fmt.Errorf("unable to find split tarball files: %s", err)
	}

	// Ensure the files are in order so they are appended in the correct order
	sort.Strings(fileList)

	reassembled := filepath.Join(dir, filepath.Base(strings.Replace(s.PackageSource, ".part000", "", 1)))
	// Create the new package
	pkgFile, err := os.Create(reassembled)
	if err != nil {
		return "", fmt.Errorf("unable to create new package file: %s", err)
	}
	defer pkgFile.Close()

	var pkgData types.ZarfSplitPackageData
	for idx, file := range fileList {
		// The first file contains metadata about the package
		if idx == 0 {
			var bytes []byte

			if bytes, err = os.ReadFile(file); err != nil {
				return "", fmt.Errorf("unable to read file %s: %w", file, err)
			}

			if err := json.Unmarshal(bytes, &pkgData); err != nil {
				return "", fmt.Errorf("unable to unmarshal file %s: %w", file, err)
			}

			count := len(fileList) - 1
			if count != pkgData.Count {
				return "", fmt.Errorf("package is missing parts, expected %d, found %d", pkgData.Count, count)
			}

			if len(s.Shasum) > 0 && pkgData.Sha256Sum != s.Shasum {
				return "", fmt.Errorf("mismatch in CLI options and package metadata, expected %s, found %s", s.Shasum, pkgData.Sha256Sum)
			}

			continue
		}

		// Open the file
		f, err := os.Open(file)
		if err != nil {
			return "", fmt.Errorf("unable to open file %s: %w", file, err)
		}
		defer f.Close()

		// Add the file contents to the package
		if _, err = io.Copy(pkgFile, f); err != nil {
			return "", fmt.Errorf("unable to copy file %s: %w", file, err)
		}

		// Close the file when done copying
<<<<<<< HEAD
		err = f.Close()
		if err != nil {
=======
		if err := f.Close(); err != nil {
>>>>>>> 07541a61
			return "", fmt.Errorf("unable to close file %s: %w", file, err)
		}
	}

	if err := utils.SHAsMatch(reassembled, pkgData.Sha256Sum); err != nil {
		return "", fmt.Errorf("package integrity check failed: %w", err)
	}

	// Remove the parts to reduce disk space before extracting
	for _, file := range fileList {
		_ = os.Remove(file)
	}

	// communicate to the user that the package was reassembled
	message.Infof("Reassembled package to: %q", reassembled)

	return reassembled, nil
}

// LoadPackage loads a package from a split tarball.
func (s *SplitTarballSource) LoadPackage(dst *layout.PackagePaths, unarchiveAll bool) (err error) {
	tb, err := s.Collect(filepath.Dir(s.PackageSource))
	if err != nil {
		return err
	}

	// Update the package source to the reassembled tarball
	s.PackageSource = tb
	// Clear the shasum so it is not used for validation
	s.Shasum = ""

	ts := &TarballSource{
		s.ZarfPackageOptions,
	}
	return ts.LoadPackage(dst, unarchiveAll)
}

// LoadPackageMetadata loads a package's metadata from a split tarball.
func (s *SplitTarballSource) LoadPackageMetadata(dst *layout.PackagePaths, wantSBOM bool, skipValidation bool) (err error) {
	tb, err := s.Collect(filepath.Dir(s.PackageSource))
	if err != nil {
		return err
	}

	// Update the package source to the reassembled tarball
	s.PackageSource = tb

	ts := &TarballSource{
		s.ZarfPackageOptions,
	}
	return ts.LoadPackageMetadata(dst, wantSBOM, skipValidation)
}<|MERGE_RESOLUTION|>--- conflicted
+++ resolved
@@ -87,12 +87,7 @@
 		}
 
 		// Close the file when done copying
-<<<<<<< HEAD
-		err = f.Close()
-		if err != nil {
-=======
 		if err := f.Close(); err != nil {
->>>>>>> 07541a61
 			return "", fmt.Errorf("unable to close file %s: %w", file, err)
 		}
 	}
