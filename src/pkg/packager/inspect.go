--- conflicted
+++ resolved
@@ -47,6 +47,7 @@
 		if err := archiver.Extract(p.cfg.DeployOpts.PackagePath, config.ZarfChecksumsTxt, p.tmp.Base); err != nil {
 			return fmt.Errorf("unable to extract %s: %w", config.ZarfChecksumsTxt, err)
 		}
+
 		if err := archiver.Extract(p.cfg.DeployOpts.PackagePath, config.ZarfYAML, p.tmp.Base); err != nil {
 			return fmt.Errorf("unable to extract %s: %w", config.ZarfYAML, err)
 		}
@@ -63,14 +64,7 @@
 		}
 	}
 
-<<<<<<< HEAD
-	pterm.Println()
-	pterm.Println()
-
 	utils.ColorPrintYAML(p.cfg.Pkg, nil)
-=======
-	utils.ColorPrintYAML(p.cfg.Pkg)
->>>>>>> 1aeae1b5
 
 	if !utils.IsOCIURL(p.cfg.DeployOpts.PackagePath) {
 		if err := utils.ValidatePackageChecksums(p.tmp.Base, requestedFiles); err != nil {
