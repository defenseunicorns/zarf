// SPDX-License-Identifier: Apache-2.0
// SPDX-FileCopyrightText: 2021-Present The Zarf Authors

// Package packager contains functions for interacting with, managing and deploying Zarf packages.
package packager

import (
	"fmt"
	"os"

	"github.com/defenseunicorns/zarf/src/config"
	"github.com/defenseunicorns/zarf/src/internal/packager/validate"
	"github.com/defenseunicorns/zarf/src/pkg/layout"
	"github.com/defenseunicorns/zarf/src/pkg/message"
	"github.com/defenseunicorns/zarf/src/pkg/packager/creator"
	"github.com/defenseunicorns/zarf/src/pkg/utils/helpers"
)

// Create generates a Zarf package tarball for a given PackageConfig and optional base directory.
func (p *Packager) Create() (err error) {
	cwd, err := os.Getwd()
	if err != nil {
		return err
	}

	if err := os.Chdir(p.cfg.CreateOpts.BaseDir); err != nil {
		return fmt.Errorf("unable to access directory %q: %w", p.cfg.CreateOpts.BaseDir, err)
	}

	message.Note(fmt.Sprintf("Using build directory %s", p.cfg.CreateOpts.BaseDir))

	pc := creator.NewPackageCreator(p.cfg.CreateOpts, p.cfg, cwd)

<<<<<<< HEAD
	p.cfg.Pkg, err = pc.LoadPackageDefinition(p.layout, p.warnings)
=======
	if err := helpers.CreatePathAndCopy(layout.ZarfYAML, p.layout.ZarfYAML); err != nil {
		return err
	}

	p.cfg.Pkg, p.warnings, err = pc.LoadPackageDefinition(p.layout)
>>>>>>> 329a1ae1
	if err != nil {
		return err
	}

	// Perform early package validation.
	if err := validate.Run(p.cfg.Pkg); err != nil {
		return fmt.Errorf("unable to validate package: %w", err)
	}

	if !p.confirmAction(config.ZarfCreateStage) {
		return fmt.Errorf("package creation canceled")
	}

	if err := pc.Assemble(p.layout, p.cfg.Pkg.Components, p.cfg.Pkg.Metadata.Architecture); err != nil {
		return err
	}

	// cd back for output
	if err := os.Chdir(cwd); err != nil {
		return err
	}

	return pc.Output(p.layout, &p.cfg.Pkg)
}<|MERGE_RESOLUTION|>--- conflicted
+++ resolved
@@ -31,15 +31,11 @@
 
 	pc := creator.NewPackageCreator(p.cfg.CreateOpts, p.cfg, cwd)
 
-<<<<<<< HEAD
-	p.cfg.Pkg, err = pc.LoadPackageDefinition(p.layout, p.warnings)
-=======
 	if err := helpers.CreatePathAndCopy(layout.ZarfYAML, p.layout.ZarfYAML); err != nil {
 		return err
 	}
 
-	p.cfg.Pkg, p.warnings, err = pc.LoadPackageDefinition(p.layout)
->>>>>>> 329a1ae1
+	p.cfg.Pkg, err = pc.LoadPackageDefinition(p.layout, p.warnings)
 	if err != nil {
 		return err
 	}
