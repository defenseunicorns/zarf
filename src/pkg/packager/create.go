--- conflicted
+++ resolved
@@ -453,16 +453,10 @@
 
 		// Abort packaging on invalid shasum (if one is specified).
 		if file.Shasum != "" {
-<<<<<<< HEAD
-			if actualShasum, _ := utils.GetSHA256OfFile(dst); actualShasum != file.Shasum {
-				return fmt.Errorf("shasum mismatch for file %s: expected %s, got %s", file.Source, file.Shasum, actualShasum)
-=======
 			actualShasum, _ := utils.GetSHA256OfFile(dst)
 			if actualShasum != file.Shasum {
 				return fmt.Errorf("shasum mismatch for file %s: expected %s, got %s", dst, file.Shasum, actualShasum)
->>>>>>> 4d06e16e
-			}
-
+			}
 		}
 
 		if file.Executable || utils.IsDir(dst) {
