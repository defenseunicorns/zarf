--- conflicted
+++ resolved
@@ -448,13 +448,8 @@
 
 		// Try to create the zarf namespace
 		spinner.Updatef("Creating the Zarf namespace")
-<<<<<<< HEAD
 		zarfNamespace := k8s.NewZarfManagedNamespace(cluster.ZarfNamespaceName)
-		if _, err := p.cluster.CreateNamespace(zarfNamespace); err != nil {
-=======
-		zarfNamespace := p.cluster.NewZarfManagedNamespace(cluster.ZarfNamespaceName)
 		if _, err := p.cluster.CreateNamespace(ctx, zarfNamespace); err != nil {
->>>>>>> 04d9e0ed
 			spinner.Fatalf(err, "Unable to create the zarf namespace")
 		}
 	}
