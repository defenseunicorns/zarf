// SPDX-License-Identifier: Apache-2.0
// SPDX-FileCopyrightText: 2021-Present The Zarf Authors

// Package packager contains functions for interacting with, managing and deploying Zarf packages.
package packager

import (
	"fmt"
	"os"
	"path/filepath"
	"strings"

	"github.com/defenseunicorns/zarf/src/config"
	"github.com/defenseunicorns/zarf/src/internal/packager/validate"
	"github.com/defenseunicorns/zarf/src/pkg/message"
	"github.com/defenseunicorns/zarf/src/pkg/packager/deprecated"
	"github.com/defenseunicorns/zarf/src/pkg/utils"
	"github.com/defenseunicorns/zarf/src/types"
	"github.com/mholt/archiver/v3"
)

// composeComponents builds the composed components list for the current config.
func (p *Packager) composeComponents() error {
	message.Debugf("packager.ComposeComponents()")

	components := []types.ZarfComponent{}

	for _, component := range p.cfg.Pkg.Components {
		if component.Import.Path == "" && component.Import.URL == "" {
			// Migrate any deprecated component configurations now
			migratedComponent, warnings := deprecated.MigrateComponent(p.cfg.Pkg.Build, component)
			components = append(components, migratedComponent)
			p.warnings = append(p.warnings, warnings...)
		} else {
			composedComponent, err := p.getComposedComponent(component)
			if err != nil {
				return fmt.Errorf("unable to compose component %s: %w", component.Name, err)
			}
			components = append(components, composedComponent)
		}
	}

	// Update the parent package config with the expanded sub components.
	// This is important when the deploy package is created.
	p.cfg.Pkg.Components = components

	return nil
}

// getComposedComponent recursively retrieves a composed Zarf component
// --------------------------------------------------------------------
// For composed components, we build the tree of components starting at the root and adding children as we go;
// this follows the composite design pattern outlined here: https://en.wikipedia.org/wiki/Composite_pattern
// where 1 component parent is made up of 0...n composite or leaf children.
func (p *Packager) getComposedComponent(parentComponent types.ZarfComponent) (child types.ZarfComponent, err error) {
	message.Debugf("packager.GetComposedComponent(%+v)", parentComponent)

	// Make sure the component we're trying to import can't be accessed.
	if err := validate.ImportPackage(&parentComponent); err != nil {
		return child, fmt.Errorf("invalid import definition in the %s component: %w", parentComponent.Name, err)
	}

	// Keep track of the composed components import path to build nested composed components.
	pathAncestry := ""

	// Get the component that we are trying to import.
	// NOTE: This function is recursive and will continue getting the children until there are no more 'imported' components left.
	child, err = p.getChildComponent(parentComponent, pathAncestry)
	if err != nil {
		return child, fmt.Errorf("unable to get child component: %w", err)
	}

	// Merge the overrides from the child that we just received with the parent we were provided.
	p.mergeComponentOverrides(&child, parentComponent)

	return
}

func (p *Packager) getChildComponent(parent types.ZarfComponent, pathAncestry string) (child types.ZarfComponent, err error) {
	message.Debugf("packager.getChildComponent(%+v, %s)", parent, pathAncestry)

	// Figure out which component we are actually importing.
	// NOTE: Default to the component name if a custom one was not provided.
	childComponentName := parent.Import.ComponentName
	if childComponentName == "" {
		childComponentName = parent.Name
	}

	var cachePath string
	if parent.Import.URL != "" {
		if !strings.HasSuffix(parent.Import.URL, skeletonSuffix) {
			return child, fmt.Errorf("import URL must be a 'skeleton' package: %s", parent.Import.URL)
		}

		// Save all the OCI imported components into our build data
		p.cfg.Pkg.Build.OCIImportedComponents[parent.Import.URL] = childComponentName

		skelURL := strings.TrimPrefix(parent.Import.URL, utils.OCIURLPrefix)
		cachePath = filepath.Join(config.GetAbsCachePath(), "oci", skelURL)
		err = os.MkdirAll(cachePath, 0755)
		if err != nil {
			return child, fmt.Errorf("unable to create cache path %s: %w", cachePath, err)
		}

		componentLayer := filepath.Join(config.ZarfComponentsDir, fmt.Sprintf("%s.tar", childComponentName))
		err = p.handleOciPackage(skelURL, cachePath, 3, componentLayer)
		if err != nil {
			return child, fmt.Errorf("unable to pull skeleton from %s: %w", skelURL, err)
		}
		cwd, err := os.Getwd()
		if err != nil {
			return child, fmt.Errorf("unable to get current working directory: %w", err)
		}

		rel, err := filepath.Rel(cwd, cachePath)
		if err != nil {
			return child, fmt.Errorf("unable to get relative path: %w", err)
		}
		parent.Import.Path = rel
	}

	subPkg, err := p.getSubPackage(filepath.Join(pathAncestry, parent.Import.Path))
	if err != nil {
		return child, fmt.Errorf("unable to get sub package: %w", err)
	}

	// Find the child component from the imported package that matches our arch.
	for _, component := range subPkg.Components {
		if component.Name == childComponentName {
			filterArch := component.Only.Cluster.Architecture

			// Override the filter if it is set by the parent component.
			if parent.Only.Cluster.Architecture != "" {
				filterArch = parent.Only.Cluster.Architecture
			}

			// Only add this component if it is valid for the target architecture.
			if filterArch == "" || filterArch == p.arch {
				child = component
				break
			}
		}
	}

	// If we didn't find a child component, bail.
	if child.Name == "" {
		return child, fmt.Errorf("unable to find the component %s in the imported package", childComponentName)
	}

	// If it's OCI, we need to unpack the component tarball
	if parent.Import.URL != "" {
<<<<<<< HEAD
		dir := filepath.Join(cachePath, config.ZarfComponentsDir, child.Name)
		parent.Import.Path = filepath.Join(parent.Import.Path, config.ZarfComponentsDir, child.Name)
		if !utils.InvalidPath(dir) {
			err = os.RemoveAll(dir)
=======
		dir := filepath.Join(cachePath, "components", child.Name)
		componentTarball := fmt.Sprintf("%s.tar", dir)
		parent.Import.Path = filepath.Join(parent.Import.Path, "components", child.Name)
		if !utils.InvalidPath(componentTarball) {
			if !utils.InvalidPath(dir) {
				err = os.RemoveAll(dir)
				if err != nil {
					return child, fmt.Errorf("unable to remove composed component cache path %s: %w", cachePath, err)
				}
			}
			err = archiver.Unarchive(componentTarball, filepath.Join(cachePath, "components"))
>>>>>>> d644c140
			if err != nil {
				return child, fmt.Errorf("unable to unpack composed component tarball: %w", err)
			}
		} else {
			// If the tarball doesn't exist (skeleton component had no local resources), we need to create the directory anyways in case there are actions
			err := utils.CreateDirectory(dir, 0700)
			if err != nil {
				return child, fmt.Errorf("unable to create composed component cache path %s: %w", cachePath, err)
			}
<<<<<<< HEAD
		}
		err = archiver.Unarchive(fmt.Sprintf("%s.tar", dir), filepath.Join(cachePath, config.ZarfComponentsDir))
		if err != nil {
			return child, fmt.Errorf("unable to unpack composed component tarball: %w", err)
=======
>>>>>>> d644c140
		}
	}

	pathAncestry = filepath.Join(pathAncestry, parent.Import.Path)
	// Check if we need to get more of children.
	if child.Import.Path != "" {
		// Recursively call this function to get the next layer of children.
		grandchildComponent, err := p.getChildComponent(child, pathAncestry)
		if err != nil {
			return child, err
		}

		// Merge the grandchild values into the child.
		p.mergeComponentOverrides(&grandchildComponent, child)

		// Set the grandchild as the child component now that we're done with recursively importing.
		child = grandchildComponent
	} else {
		// Fix the filePaths of imported components to be accessible from our current location.
		child, err = p.fixComposedFilepaths(pathAncestry, child)
		if err != nil {
			return child, fmt.Errorf("unable to fix composed filepaths: %s", err.Error())
		}
	}

	// Migrate any deprecated component configurations now
	var warnings []string
	child, warnings = deprecated.MigrateComponent(p.cfg.Pkg.Build, child)
	p.warnings = append(p.warnings, warnings...)

	return
}

func (p *Packager) fixComposedFilepaths(pathAncestry string, child types.ZarfComponent) (types.ZarfComponent, error) {
	message.Debugf("packager.fixComposedFilepaths(%+v, %+v)", pathAncestry, child)

	for fileIdx, file := range child.Files {
		composed := p.getComposedFilePath(pathAncestry, file.Source)
		child.Files[fileIdx].Source = composed
	}

	for chartIdx, chart := range child.Charts {
		for valuesIdx, valuesFile := range chart.ValuesFiles {
			composed := p.getComposedFilePath(pathAncestry, valuesFile)
			child.Charts[chartIdx].ValuesFiles[valuesIdx] = composed
		}
		if child.Charts[chartIdx].LocalPath != "" {
			composed := p.getComposedFilePath(pathAncestry, child.Charts[chartIdx].LocalPath)
			child.Charts[chartIdx].LocalPath = composed
		}
	}

	for manifestIdx, manifest := range child.Manifests {
		for fileIdx, file := range manifest.Files {
			composed := p.getComposedFilePath(pathAncestry, file)
			child.Manifests[manifestIdx].Files[fileIdx] = composed
		}
		for kustomizeIdx, kustomization := range manifest.Kustomizations {
			composed := p.getComposedFilePath(pathAncestry, kustomization)
			// kustomizations can use non-standard urls, so we need to check if the composed path exists on the local filesystem
			abs, _ := filepath.Abs(composed)
			invalid := utils.InvalidPath(abs)
			if !invalid {
				child.Manifests[manifestIdx].Kustomizations[kustomizeIdx] = composed
			}
		}
	}

	for dataInjectionsIdx, dataInjection := range child.DataInjections {
		composed := p.getComposedFilePath(pathAncestry, dataInjection.Source)
		child.DataInjections[dataInjectionsIdx].Source = composed
	}

	var err error

	if child.Actions.OnCreate.OnSuccess, err = p.fixComposedActionFilepaths(pathAncestry, child.Actions.OnCreate.OnSuccess); err != nil {
		return child, err
	}
	if child.Actions.OnCreate.OnFailure, err = p.fixComposedActionFilepaths(pathAncestry, child.Actions.OnCreate.OnFailure); err != nil {
		return child, err
	}
	if child.Actions.OnCreate.Before, err = p.fixComposedActionFilepaths(pathAncestry, child.Actions.OnCreate.Before); err != nil {
		return child, err
	}
	if child.Actions.OnCreate.After, err = p.fixComposedActionFilepaths(pathAncestry, child.Actions.OnCreate.After); err != nil {
		return child, err
	}

	totalActions := len(child.Actions.OnCreate.OnSuccess) + len(child.Actions.OnCreate.OnFailure) + len(child.Actions.OnCreate.Before) + len(child.Actions.OnCreate.After)

	if totalActions > 0 {
		composedDefaultDir := p.getComposedFilePath(pathAncestry, child.Actions.OnCreate.Defaults.Dir)
		child.Actions.OnCreate.Defaults.Dir = composedDefaultDir
	}

	if child.CosignKeyPath != "" {
		composed := p.getComposedFilePath(pathAncestry, child.CosignKeyPath)
		child.CosignKeyPath = composed
	}

	child = p.composeExtensions(pathAncestry, child)

	return child, nil
}

func (p *Packager) fixComposedActionFilepaths(pathAncestry string, actions []types.ZarfComponentAction) ([]types.ZarfComponentAction, error) {
	for actionIdx, action := range actions {
		if action.Dir != nil {
			composedActionDir := p.getComposedFilePath(pathAncestry, *action.Dir)
			actions[actionIdx].Dir = &composedActionDir
		}
	}

	return actions, nil
}

// Sets Name, Default, Required and Description to the original components values.
func (p *Packager) mergeComponentOverrides(target *types.ZarfComponent, override types.ZarfComponent) {
	message.Debugf("packager.mergeComponentOverrides(%+v, %+v)", target, override)

	target.Name = override.Name
	target.Default = override.Default
	target.Required = override.Required
	target.Group = override.Group

	// Override description if it was provided.
	if override.Description != "" {
		target.Description = override.Description
	}

	// Override cosign key path if it was provided.
	if override.CosignKeyPath != "" {
		target.CosignKeyPath = override.CosignKeyPath
	}

	// Append slices where they exist.
	target.Charts = append(target.Charts, override.Charts...)
	target.DataInjections = append(target.DataInjections, override.DataInjections...)
	target.Files = append(target.Files, override.Files...)
	target.Images = append(target.Images, override.Images...)
	target.Manifests = append(target.Manifests, override.Manifests...)
	target.Repos = append(target.Repos, override.Repos...)
	// Check for nil array
	if override.Extensions.BigBang != nil {
		if override.Extensions.BigBang.ValuesFiles != nil {
			target.Extensions.BigBang.ValuesFiles = append(target.Extensions.BigBang.ValuesFiles, override.Extensions.BigBang.ValuesFiles...)
		}
	}

	// Merge deprecated scripts for backwards compatibility with older zarf binaries.
	target.DeprecatedScripts.Before = append(target.DeprecatedScripts.Before, override.DeprecatedScripts.Before...)
	target.DeprecatedScripts.After = append(target.DeprecatedScripts.After, override.DeprecatedScripts.After...)

	if override.DeprecatedScripts.Retry {
		target.DeprecatedScripts.Retry = true
	}
	if override.DeprecatedScripts.ShowOutput {
		target.DeprecatedScripts.ShowOutput = true
	}
	if override.DeprecatedScripts.TimeoutSeconds > 0 {
		target.DeprecatedScripts.TimeoutSeconds = override.DeprecatedScripts.TimeoutSeconds
	}

	// Merge create actions.
	target.Actions.OnCreate.Before = append(target.Actions.OnCreate.Before, override.Actions.OnCreate.Before...)
	target.Actions.OnCreate.After = append(target.Actions.OnCreate.After, override.Actions.OnCreate.After...)
	target.Actions.OnCreate.OnFailure = append(target.Actions.OnCreate.OnFailure, override.Actions.OnCreate.OnFailure...)
	target.Actions.OnCreate.OnSuccess = append(target.Actions.OnCreate.OnSuccess, override.Actions.OnCreate.OnSuccess...)

	// Merge deploy actions.
	target.Actions.OnDeploy.Before = append(target.Actions.OnDeploy.Before, override.Actions.OnDeploy.Before...)
	target.Actions.OnDeploy.After = append(target.Actions.OnDeploy.After, override.Actions.OnDeploy.After...)
	target.Actions.OnDeploy.OnFailure = append(target.Actions.OnDeploy.OnFailure, override.Actions.OnDeploy.OnFailure...)
	target.Actions.OnDeploy.OnSuccess = append(target.Actions.OnDeploy.OnSuccess, override.Actions.OnDeploy.OnSuccess...)

	// Merge remove actions.
	target.Actions.OnRemove.Before = append(target.Actions.OnRemove.Before, override.Actions.OnRemove.Before...)
	target.Actions.OnRemove.After = append(target.Actions.OnRemove.After, override.Actions.OnRemove.After...)
	target.Actions.OnRemove.OnFailure = append(target.Actions.OnRemove.OnFailure, override.Actions.OnRemove.OnFailure...)
	target.Actions.OnRemove.OnSuccess = append(target.Actions.OnRemove.OnSuccess, override.Actions.OnRemove.OnSuccess...)

	// Merge Only filters.
	target.Only.Cluster.Distros = append(target.Only.Cluster.Distros, override.Only.Cluster.Distros...)
	if override.Only.Cluster.Architecture != "" {
		target.Only.Cluster.Architecture = override.Only.Cluster.Architecture
	}
	if override.Only.LocalOS != "" {
		target.Only.LocalOS = override.Only.LocalOS
	}
}

// Reads the locally imported zarf.yaml.
func (p *Packager) getSubPackage(packagePath string) (importedPackage types.ZarfPackage, err error) {
	message.Debugf("packager.getSubPackage(%s)", packagePath)

	path := filepath.Join(packagePath, config.ZarfYAML)
	if err := utils.ReadYaml(path, &importedPackage); err != nil {
		return importedPackage, err
	}

	// Merge in child package variables (only if the variable does not exist in parent).
	for _, importedVariable := range importedPackage.Variables {
		p.injectImportedVariable(importedVariable)
	}

	// Merge in child package constants (only if the constant does not exist in parent).
	for _, importedConstant := range importedPackage.Constants {
		p.injectImportedConstant(importedConstant)
	}

	return
}

// Prefix file path with importPath if original file path is not a url.
func (p *Packager) getComposedFilePath(prefix string, path string) string {
	message.Debugf("packager.getComposedFilePath(%s, %s)", prefix, path)

	// Return original if it is a remote file.
	if utils.IsURL(path) {
		return path
	}

	// Add prefix for local files.
	return filepath.Join(prefix, path)
}<|MERGE_RESOLUTION|>--- conflicted
+++ resolved
@@ -149,15 +149,9 @@
 
 	// If it's OCI, we need to unpack the component tarball
 	if parent.Import.URL != "" {
-<<<<<<< HEAD
 		dir := filepath.Join(cachePath, config.ZarfComponentsDir, child.Name)
+		componentTarball := fmt.Sprintf("%s.tar", dir)
 		parent.Import.Path = filepath.Join(parent.Import.Path, config.ZarfComponentsDir, child.Name)
-		if !utils.InvalidPath(dir) {
-			err = os.RemoveAll(dir)
-=======
-		dir := filepath.Join(cachePath, "components", child.Name)
-		componentTarball := fmt.Sprintf("%s.tar", dir)
-		parent.Import.Path = filepath.Join(parent.Import.Path, "components", child.Name)
 		if !utils.InvalidPath(componentTarball) {
 			if !utils.InvalidPath(dir) {
 				err = os.RemoveAll(dir)
@@ -165,8 +159,7 @@
 					return child, fmt.Errorf("unable to remove composed component cache path %s: %w", cachePath, err)
 				}
 			}
-			err = archiver.Unarchive(componentTarball, filepath.Join(cachePath, "components"))
->>>>>>> d644c140
+			err = archiver.Unarchive(componentTarball, filepath.Join(cachePath, config.ZarfComponentsDir))
 			if err != nil {
 				return child, fmt.Errorf("unable to unpack composed component tarball: %w", err)
 			}
@@ -176,13 +169,6 @@
 			if err != nil {
 				return child, fmt.Errorf("unable to create composed component cache path %s: %w", cachePath, err)
 			}
-<<<<<<< HEAD
-		}
-		err = archiver.Unarchive(fmt.Sprintf("%s.tar", dir), filepath.Join(cachePath, config.ZarfComponentsDir))
-		if err != nil {
-			return child, fmt.Errorf("unable to unpack composed component tarball: %w", err)
-=======
->>>>>>> d644c140
 		}
 	}
 
