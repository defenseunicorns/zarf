--- conflicted
+++ resolved
@@ -48,51 +48,6 @@
 
 	// If components were provided; just remove the things we were asked to remove
 	requestedComponents := strings.Split(p.cfg.DeployOpts.Components, ",")
-<<<<<<< HEAD
-
-	// If components were not provided; set things up to remove all package components
-	if len(requestedComponents) < 1 || requestedComponents[0] == "" {
-		requestedComponents = []string{}
-
-		for _, component := range deployedPackage.DeployedComponents {
-			requestedComponents = append(requestedComponents, component.Name)
-		}
-	}
-
-	// Loop through the deployed components (in reverse order) check if they were requested and remove them if so
-	for i := len(deployedPackage.DeployedComponents) - 1; i >= 0; i-- {
-		installedComponent := deployedPackage.DeployedComponents[i]
-
-		if slices.Contains(requestedComponents, installedComponent.Name) {
-			for h := len(installedComponent.InstalledCharts) - 1; h >= 0; h-- {
-				installedChart := installedComponent.InstalledCharts[h]
-
-				spinner.Updatef("Uninstalling chart (%s) from the (%s) component", installedChart.ChartName, installedComponent.Name)
-
-				helmCfg := helm.Helm{}
-				err = helmCfg.RemoveChart(installedChart.Namespace, installedChart.ChartName, spinner)
-				if err != nil {
-					message.Errorf(err, "Unable to remove the installed helm chart (%s) from the namespace (%s) of component (%s) (were dependent components removed first?)",
-						installedChart.ChartName, installedChart.Namespace, installedComponent.Name)
-
-					return err
-				}
-
-				// Remove the uninstalled chart from the list of installed charts
-				deployedPackage.DeployedComponents[i].InstalledCharts = deployedPackage.DeployedComponents[i].InstalledCharts[:h]
-				p.updatePackageSecret(deployedPackage, secretName)
-			}
-
-			// Remove the component we just removed from the array
-			deployedPackage.DeployedComponents = append(deployedPackage.DeployedComponents[:i], deployedPackage.DeployedComponents[i+1:]...)
-		}
-
-		if len(deployedPackage.DeployedComponents) == 0 {
-			// All the installed components were deleted, there for this package is no longer actually deployed
-			_ = p.cluster.Kube.DeleteSecret(packageSecret)
-		} else {
-			p.updatePackageSecret(deployedPackage, secretName)
-=======
 	partialRemove := len(requestedComponents) > 0 && requestedComponents[0] != ""
 
 	for _, c := range utils.Reverse(deployedPackage.DeployedComponents) {
@@ -103,7 +58,6 @@
 
 		if deployedPackage, err = p.removeComponent(deployedPackage, c, secretName, spinner); err != nil {
 			return fmt.Errorf("unable to remove the component (%s): %w", c.Name, err)
->>>>>>> d0b3df7f
 		}
 	}
 
@@ -122,8 +76,6 @@
 	if err != nil {
 		message.Warnf("Unable to update the %s package secret: %#v", secretName, err)
 	}
-<<<<<<< HEAD
-=======
 }
 
 func (p *Packager) removeComponent(deployedPackage types.DeployedPackage, deployedComponent types.DeployedComponent, secretName string, spinner *message.Spinner) (types.DeployedPackage, error) {
@@ -193,5 +145,4 @@
 	}
 
 	return deployedPackage, nil
->>>>>>> d0b3df7f
 }