// SPDX-License-Identifier: Apache-2.0
// SPDX-FileCopyrightText: 2021-Present The Zarf Authors

// Package packager contains functions for interacting with, managing and deploying Zarf packages.
package packager

import (
	"fmt"
	"os"
	"path/filepath"
	"strconv"

	"github.com/AlecAivazis/survey/v2"
	"github.com/defenseunicorns/zarf/src/config"
	"github.com/defenseunicorns/zarf/src/internal/cluster"
	"github.com/defenseunicorns/zarf/src/internal/packager/sbom"
	"github.com/defenseunicorns/zarf/src/pkg/message"
	"github.com/defenseunicorns/zarf/src/pkg/packager/deprecated"
	"github.com/defenseunicorns/zarf/src/pkg/utils"
	"github.com/defenseunicorns/zarf/src/types"
	"github.com/pterm/pterm"
)

func (p *Packager) confirmAction(userMessage string, sbomViewFiles []string) (confirm bool) {

	message.HorizontalRule()
<<<<<<< HEAD

	hints := map[string]string{}

	for _, variable := range p.cfg.Pkg.Variables {
		value, present := p.cfg.DeployOpts.SetVariables[variable.Name]
		if !present {
			value = fmt.Sprintf("'%s' (default)", message.Truncate(variable.Default, 20, false))
		} else {
			value = fmt.Sprintf("'%s'", message.Truncate(value, 20, false))
		}
		if variable.Sensitive {
			value = "'**sanitized**'"
		}
		hints = utils.MakeVariableHint(hints, variable.Name, fmt.Sprintf("currently set to %s", value))
	}

	hints = utils.MakeRootHint(hints, "metadata", "information about this package")
	hints = utils.MakeRootHint(hints, "build", "information about how this package was built")
	hints = utils.MakeRootHint(hints, "components", "individual elements of this package")
	hints = utils.MakeRootHint(hints, "constants", "constant values set by the package author")
	hints = utils.MakeRootHint(hints, "variables", "package values that are set for a given deployment")

	message.Title("Package Configuration", "the package configuration that defines this package")
	utils.ColorPrintYAML(p.cfg.Pkg, hints)

	// Print any potential breaking changes (if this is a Deploy confirm) between this CLI version and the deployed init package
	if userMessage == "Deploy" {
		// Print the location that the user can view the package SBOMs from
		message.HorizontalRule()
		message.Title("Software Bill of Materials", "an inventory of all software contained in this package")

		if len(sbomViewFiles) > 0 {
			cwd, _ := os.Getwd()
			link := pterm.FgLightCyan.Sprint(pterm.Bold.Sprint(filepath.Join(cwd, config.ZarfSBOMDir, filepath.Base(sbomViewFiles[0]))))
			inspect := pterm.BgBlack.Sprint(pterm.FgWhite.Sprint(pterm.Bold.Sprintf("zarf package inspect %s", p.cfg.PkgSourcePath)))

			artifactMsg := pterm.Bold.Sprintf("%d artifacts", len(sbomViewFiles)) + " to be reviewed. These are"
			if len(sbomViewFiles) == 1 {
				artifactMsg = pterm.Bold.Sprintf("%d artifact", len(sbomViewFiles)) + " to be reviewed. This is"
			}

			msg := fmt.Sprintf("This package has %s available in a temporary '%s' folder in this directory and will be removed upon deployment.\n", artifactMsg, pterm.Bold.Sprint("zarf-sbom"))
			viewNow := fmt.Sprintf("\n- View SBOMs %s by navigating to the '%s' folder or copying this into your browser:\n%s", pterm.Bold.Sprint("now"), pterm.Bold.Sprint("zarf-sbom"), link)
			viewLater := fmt.Sprintf("\n- View SBOMs %s with: '%s'", pterm.Bold.Sprint("later"), inspect)

			message.Note(msg)
			pterm.Println(viewNow)
			pterm.Println(viewLater)
		} else {
			message.Warn("This package does NOT contain an SBOM.  If you require an SBOM, please contact the creator of this package to request a version that includes an SBOM.")
=======
	message.Title("Package Configuration", "the package configuration that defines this package")
	utils.ColorPrintYAML(p.cfg.Pkg)

	// Print any potential breaking changes (if this is a Deploy confirm) between this CLI version and the deployed init package
	if userMessage == "Deploy" {
		if sbom.IsSBOMAble(p.cfg.Pkg) {
			// Print the location that the user can view the package SBOMs from
			message.HorizontalRule()
			message.Title("Software Bill of Materials", "an inventory of all software contained in this package")

			if len(sbomViewFiles) > 0 {
				cwd, _ := os.Getwd()
				link := pterm.FgLightCyan.Sprint(pterm.Bold.Sprint(filepath.Join(cwd, config.ZarfSBOMDir, filepath.Base(sbomViewFiles[0]))))
				inspect := pterm.BgBlack.Sprint(pterm.FgWhite.Sprint(pterm.Bold.Sprintf("$ zarf package inspect %s", p.cfg.PkgSourcePath)))

				artifactMsg := pterm.Bold.Sprintf("%d artifacts", len(sbomViewFiles)) + " to be reviewed. These are"
				if len(sbomViewFiles) == 1 {
					artifactMsg = pterm.Bold.Sprintf("%d artifact", len(sbomViewFiles)) + " to be reviewed. This is"
				}

				msg := fmt.Sprintf("This package has %s available in a temporary '%s' folder in this directory and will be removed upon deployment.\n", artifactMsg, pterm.Bold.Sprint("zarf-sbom"))
				viewNow := fmt.Sprintf("\n- View SBOMs %s by navigating to the '%s' folder or copying this link into a browser:\n%s", pterm.Bold.Sprint("now"), pterm.Bold.Sprint("zarf-sbom"), link)
				viewLater := fmt.Sprintf("\n- View SBOMs %s deployment with this command:\n%s", pterm.Bold.Sprint("after"), inspect)

				message.Note(msg)
				pterm.Println(viewNow)
				pterm.Println(viewLater)
			} else {
				message.Warn("This package does NOT contain an SBOM.  If you require an SBOM, please contact the creator of this package to request a version that includes an SBOM.")
			}
>>>>>>> 1aeae1b5
		}

		// Connect to the cluster (if available) to check the Zarf Agent for breaking changes
		if cluster, err := cluster.NewCluster(); err == nil {
			if initPackage, err := cluster.GetDeployedPackage("init"); err == nil {
				// We use the build.version for now because it is the most reliable way to get this version info pre v0.26.0
				deprecated.PrintBreakingChanges(initPackage.Data.Build.Version)
			}
		}
	}

	if len(p.warnings) > 0 {
		message.HorizontalRule()
		message.Title("Package Warnings", "the following warnings were flagged while reading the package")
		for _, warning := range p.warnings {
			message.Warn(warning)
		}
	}

	message.HorizontalRule()

	// Display prompt if not auto-confirmed
	if config.CommonOptions.Confirm {
		pterm.Println()
		message.Successf("%s Zarf package confirmed", userMessage)
		return config.CommonOptions.Confirm
	}

	prompt := &survey.Confirm{
		Message: userMessage + " this Zarf package?",
	}

	pterm.Println()

	// Prompt the user for confirmation, on abort return false
	if err := survey.AskOne(prompt, &confirm); err != nil || !confirm {
		// User aborted or declined, cancel the action
		return false
	}

	// On create in interactive mode, prompt for max package size if it is still the default value of 0
	// Note: it will not be 0 if the user has provided a value via the --max-package-size flag or Viper config
	if userMessage == "Create" && p.cfg.CreateOpts.MaxPackageSizeMB == 0 {
		value, err := p.promptVariable(types.ZarfPackageVariable{
			Name:        "Maximum Package Size",
			Description: "Specify a maximum file size for this package in Megabytes. Above this size, the package will be split into multiple files. 0 will disable this feature.",
			Default:     "0",
		})
		if err != nil {
			// User aborted, cancel the action
			return false
		}

		// Try to parse the value, on error warn and move on
		maxPackageSize, err := strconv.Atoi(value)
		if err != nil {
			message.Warnf("Unable to parse \"%s\" as a number for the maximum file size. This package will not be split into multiple files.", value)
			return true
		}

		p.cfg.CreateOpts.MaxPackageSizeMB = maxPackageSize
	}

	return true
}

func (p *Packager) promptVariable(variable types.ZarfPackageVariable) (value string, err error) {

	if variable.Description != "" {
		message.Question(variable.Description)
	}

	prompt := &survey.Input{
		Message: fmt.Sprintf("Please provide a value for \"%s\"", variable.Name),
		Default: variable.Default,
	}

	if err = survey.AskOne(prompt, &value); err != nil {
		return "", err
	}

	return value, nil
}<|MERGE_RESOLUTION|>--- conflicted
+++ resolved
@@ -24,7 +24,6 @@
 func (p *Packager) confirmAction(userMessage string, sbomViewFiles []string) (confirm bool) {
 
 	message.HorizontalRule()
-<<<<<<< HEAD
 
 	hints := map[string]string{}
 
@@ -52,35 +51,6 @@
 
 	// Print any potential breaking changes (if this is a Deploy confirm) between this CLI version and the deployed init package
 	if userMessage == "Deploy" {
-		// Print the location that the user can view the package SBOMs from
-		message.HorizontalRule()
-		message.Title("Software Bill of Materials", "an inventory of all software contained in this package")
-
-		if len(sbomViewFiles) > 0 {
-			cwd, _ := os.Getwd()
-			link := pterm.FgLightCyan.Sprint(pterm.Bold.Sprint(filepath.Join(cwd, config.ZarfSBOMDir, filepath.Base(sbomViewFiles[0]))))
-			inspect := pterm.BgBlack.Sprint(pterm.FgWhite.Sprint(pterm.Bold.Sprintf("zarf package inspect %s", p.cfg.PkgSourcePath)))
-
-			artifactMsg := pterm.Bold.Sprintf("%d artifacts", len(sbomViewFiles)) + " to be reviewed. These are"
-			if len(sbomViewFiles) == 1 {
-				artifactMsg = pterm.Bold.Sprintf("%d artifact", len(sbomViewFiles)) + " to be reviewed. This is"
-			}
-
-			msg := fmt.Sprintf("This package has %s available in a temporary '%s' folder in this directory and will be removed upon deployment.\n", artifactMsg, pterm.Bold.Sprint("zarf-sbom"))
-			viewNow := fmt.Sprintf("\n- View SBOMs %s by navigating to the '%s' folder or copying this into your browser:\n%s", pterm.Bold.Sprint("now"), pterm.Bold.Sprint("zarf-sbom"), link)
-			viewLater := fmt.Sprintf("\n- View SBOMs %s with: '%s'", pterm.Bold.Sprint("later"), inspect)
-
-			message.Note(msg)
-			pterm.Println(viewNow)
-			pterm.Println(viewLater)
-		} else {
-			message.Warn("This package does NOT contain an SBOM.  If you require an SBOM, please contact the creator of this package to request a version that includes an SBOM.")
-=======
-	message.Title("Package Configuration", "the package configuration that defines this package")
-	utils.ColorPrintYAML(p.cfg.Pkg)
-
-	// Print any potential breaking changes (if this is a Deploy confirm) between this CLI version and the deployed init package
-	if userMessage == "Deploy" {
 		if sbom.IsSBOMAble(p.cfg.Pkg) {
 			// Print the location that the user can view the package SBOMs from
 			message.HorizontalRule()
@@ -89,7 +59,7 @@
 			if len(sbomViewFiles) > 0 {
 				cwd, _ := os.Getwd()
 				link := pterm.FgLightCyan.Sprint(pterm.Bold.Sprint(filepath.Join(cwd, config.ZarfSBOMDir, filepath.Base(sbomViewFiles[0]))))
-				inspect := pterm.BgBlack.Sprint(pterm.FgWhite.Sprint(pterm.Bold.Sprintf("$ zarf package inspect %s", p.cfg.PkgSourcePath)))
+				inspect := pterm.BgBlack.Sprint(pterm.FgWhite.Sprint(pterm.Bold.Sprintf("zarf package inspect %s", p.cfg.PkgSourcePath)))
 
 				artifactMsg := pterm.Bold.Sprintf("%d artifacts", len(sbomViewFiles)) + " to be reviewed. These are"
 				if len(sbomViewFiles) == 1 {
@@ -97,8 +67,8 @@
 				}
 
 				msg := fmt.Sprintf("This package has %s available in a temporary '%s' folder in this directory and will be removed upon deployment.\n", artifactMsg, pterm.Bold.Sprint("zarf-sbom"))
-				viewNow := fmt.Sprintf("\n- View SBOMs %s by navigating to the '%s' folder or copying this link into a browser:\n%s", pterm.Bold.Sprint("now"), pterm.Bold.Sprint("zarf-sbom"), link)
-				viewLater := fmt.Sprintf("\n- View SBOMs %s deployment with this command:\n%s", pterm.Bold.Sprint("after"), inspect)
+				viewNow := fmt.Sprintf("\n- View SBOMs %s by navigating to the '%s' folder or copying this into your browser:\n%s", pterm.Bold.Sprint("now"), pterm.Bold.Sprint("zarf-sbom"), link)
+				viewLater := fmt.Sprintf("\n- View SBOMs %s with: '%s'", pterm.Bold.Sprint("later"), inspect)
 
 				message.Note(msg)
 				pterm.Println(viewNow)
@@ -106,7 +76,6 @@
 			} else {
 				message.Warn("This package does NOT contain an SBOM.  If you require an SBOM, please contact the creator of this package to request a version that includes an SBOM.")
 			}
->>>>>>> 1aeae1b5
 		}
 
 		// Connect to the cluster (if available) to check the Zarf Agent for breaking changes
