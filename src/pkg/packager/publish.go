// SPDX-License-Identifier: Apache-2.0
// SPDX-FileCopyrightText: 2021-Present The Zarf Authors

// Package packager contains functions for interacting with, managing and deploying Zarf packages.
package packager

import (
	"bytes"
	"context"
	"encoding/json"
	"errors"
	"fmt"
	"os"
	"path/filepath"
	"strings"

	"github.com/defenseunicorns/zarf/src/config"
	"github.com/defenseunicorns/zarf/src/pkg/message"
	"github.com/defenseunicorns/zarf/src/pkg/utils"
	"github.com/defenseunicorns/zarf/src/types"
	"github.com/mholt/archiver/v3"
	ocispec "github.com/opencontainers/image-spec/specs-go/v1"

	"oras.land/oras-go/v2"
	"oras.land/oras-go/v2/content"
	"oras.land/oras-go/v2/content/file"
	"oras.land/oras-go/v2/registry"
)

// ZarfLayerMediaTypeBlob is the media type for all Zarf layers due to the range of possible content
const (
	ZarfLayerMediaTypeBlob = "application/vnd.zarf.layer.v1.blob"
	skeletonSuffix         = "skeleton"
)

// Publish publishes the package to a registry
//
// This is a wrapper around the oras library
// and much of the code was adapted from the oras CLI - https://github.com/oras-project/oras/blob/main/cmd/oras/push.go
//
// Authentication is handled via the Docker config file created w/ `zarf tools registry login`
func (p *Packager) Publish() error {
	p.cfg.DeployOpts.PackagePath = p.cfg.PublishOpts.PackagePath
	var ref registry.Reference
	referenceSuffix := ""
	if utils.IsDir(p.cfg.PublishOpts.PackagePath) {
		referenceSuffix = skeletonSuffix
		err := p.loadSkeleton()
		if err != nil {
			return err
		}
	} else {
		// Extract the first layer of the tarball
		if err := archiver.Unarchive(p.cfg.DeployOpts.PackagePath, p.tmp.Base); err != nil {
			return fmt.Errorf("unable to extract the package: %w", err)
		}

		err := p.readYaml(p.tmp.ZarfYaml, true)
		if err != nil {
			return fmt.Errorf("unable to read the zarf.yaml in %s: %w", p.tmp.Base, err)
		}
		referenceSuffix = p.cfg.Pkg.Build.Architecture
	}

	// Get a reference to the registry for this package
	ref, err := p.ref(referenceSuffix)
	if err != nil {
		return err
	}

	if err := p.validatePackageChecksums(); err != nil {
		return fmt.Errorf("unable to publish package because checksums do not match: %w", err)
	}

	// Sign the package if a key has been provided
	if p.cfg.PublishOpts.SigningKeyPath != "" {
		_, err := utils.CosignSignBlob(p.tmp.ZarfYaml, p.tmp.ZarfSig, p.cfg.PublishOpts.SigningKeyPath, p.getSigPublishPassword)
		if err != nil {
			return fmt.Errorf("unable to sign the package: %w", err)
		}
	}

	message.HeaderInfof("📦 PACKAGE PUBLISH %s:%s", p.cfg.Pkg.Metadata.Name, ref.Reference)
	return p.publish(ref)
}

func (p *Packager) publish(ref registry.Reference) error {
	message.Infof("Publishing package to %s", ref)
	spinner := message.NewProgressSpinner("")
	defer spinner.Stop()

	// Get all of the layers in the package
	paths := []string{}
	err := filepath.Walk(p.tmp.Base, func(path string, info os.FileInfo, err error) error {
		// Catch any errors that happened during the walk
		if err != nil {
			return err
		}

		// Add any resource that is not a directory to the paths of objects we will include into the package
		if !info.IsDir() {
			paths = append(paths, path)
		}
		return nil
	})
	if err != nil {
		return fmt.Errorf("unable to get the layers in the package to publish: %w", err)
	}

	// destination remote
	dst, err := utils.NewOrasRemote(ref)
	if err != nil {
		return err
	}
	ctx := dst.Context

	// source file store
	src, err := file.New(p.tmp.Base)
	if err != nil {
		return err
	}
	defer src.Close()

	var descs []ocispec.Descriptor

	for idx, path := range paths {
		name, err := filepath.Rel(p.tmp.Base, path)
		if err != nil {
			return err
		}
		spinner.Updatef("Preparing layer %d/%d: %s", idx+1, len(paths), name)

		mediaType := ZarfLayerMediaTypeBlob

		desc, err := src.Add(ctx, name, mediaType, path)
		if err != nil {
			return err
		}
		descs = append(descs, desc)
	}
	spinner.Successf("Prepared %d layers", len(descs))

	copyOpts := oras.DefaultCopyOptions
	copyOpts.Concurrency = p.cfg.PublishOpts.CopyOptions.Concurrency
	copyOpts.OnCopySkipped = utils.PrintLayerExists
	copyOpts.PostCopy = utils.PrintLayerExists

<<<<<<< HEAD
	var root ocispec.Descriptor

	// reset the progress bar between attempts
	dst.Transport.ProgressBar.Stop()

	// log the error, the expected error is a 400 manifest invalid
	message.Debug("ArtifactManifest push failed with the following error, falling back to an ImageManifest push:", err)

	// if the error returned from the push is not an expected error, then return the error
	if !isManifestUnsupported(err) {
		return err
	}
	// fallback to an ImageManifest push
	root, err = p.publishImage(dst, src, descs, copyOpts)
	if err != nil {
		return err
	}
=======
	root, err := p.publishImage(dst, src, descs, copyOpts)
	if err != nil {
		return err
	}
>>>>>>> d7e0cfde

	dst.Transport.ProgressBar.Successf("Published %s [%s]", ref, root.MediaType)
	fmt.Println()
	if strings.HasSuffix(ref.Reference, skeletonSuffix) {
		message.Info("Example of importing components from this package:")
		fmt.Println()
		ex := []types.ZarfComponent{}
		for _, c := range p.cfg.Pkg.Components {
			ex = append(ex, types.ZarfComponent{
				Name: fmt.Sprintf("import-%s", c.Name),
				Import: types.ZarfComponentImport{
					ComponentName: c.Name,
					URL:           fmt.Sprintf("oci://%s", ref.String()),
				},
			})
		}
		utils.ColorPrintYAML(ex)
		fmt.Println()
	} else {
		flags := ""
		if config.CommonOptions.Insecure {
			flags = "--insecure"
		}
		message.Info("To inspect/deploy/pull:")
		message.Infof("zarf package inspect oci://%s %s", ref, flags)
		message.Infof("zarf package deploy oci://%s %s", ref, flags)
		message.Infof("zarf package pull oci://%s %s", ref, flags)
	}

	return nil
}

func (p *Packager) publishImage(dst *utils.OrasRemote, src *file.Store, descs []ocispec.Descriptor, copyOpts oras.CopyOptions) (root ocispec.Descriptor, err error) {
	var total int64
	for _, desc := range descs {
		total += desc.Size
	}
	// assumes referrers API is not supported since OCI artifact
	// media type is not supported
	dst.SetReferrersCapability(false)

	// fallback to an ImageManifest push
	manifestConfigDesc, manifestConfigContent, err := p.generateManifestConfigFile()
	if err != nil {
		return root, err
	}
	// push the manifest config
	// since this config is so tiny, and the content is not used again
	// it is not logged to the progress, but will error if it fails
	err = dst.Push(dst.Context, manifestConfigDesc, bytes.NewReader(manifestConfigContent))
	if err != nil {
		return root, err
	}
	packOpts := p.cfg.PublishOpts.PackOptions
	packOpts.ConfigDescriptor = &manifestConfigDesc
	packOpts.PackImageManifest = true
	root, err = p.pack(dst.Context, ocispec.MediaTypeImageManifest, descs, src, packOpts)
	if err != nil {
		return root, err
	}
	total += root.Size + manifestConfigDesc.Size

	dst.Transport.ProgressBar = message.NewProgressBar(total, fmt.Sprintf("Publishing %s:%s", dst.Reference.Repository, dst.Reference.Reference))
	defer dst.Transport.ProgressBar.Stop()
	// attempt to push the image manifest
	_, err = oras.Copy(dst.Context, src, root.Digest.String(), dst, dst.Reference.Reference, copyOpts)
	if err != nil {
		return root, err
	}

	return root, nil
}

func (p *Packager) generateAnnotations(artifactType string) map[string]string {
	annotations := map[string]string{
		ocispec.AnnotationDescription: p.cfg.Pkg.Metadata.Description,
	}

	if url := p.cfg.Pkg.Metadata.URL; url != "" {
		annotations[ocispec.AnnotationURL] = url
	}
	if authors := p.cfg.Pkg.Metadata.Authors; authors != "" {
		annotations[ocispec.AnnotationAuthors] = authors
	}
	if documentation := p.cfg.Pkg.Metadata.Documentation; documentation != "" {
		annotations[ocispec.AnnotationDocumentation] = documentation
	}
	if source := p.cfg.Pkg.Metadata.Source; source != "" {
		annotations[ocispec.AnnotationSource] = source
	}
	if vendor := p.cfg.Pkg.Metadata.Vendor; vendor != "" {
		annotations[ocispec.AnnotationVendor] = vendor
	}

	return annotations
}

func (p *Packager) generateManifestConfigFile() (ocispec.Descriptor, []byte, error) {
	// Unless specified, an empty manifest config will be used: `{}`
	// which causes an error on Google Artifact Registry
	// to negate this, we create a simple manifest config with some build metadata
	// the contents of this file are not used by Zarf
	type OCIConfigPartial struct {
		Architecture string            `json:"architecture"`
		OCIVersion   string            `json:"ociVersion"`
		Annotations  map[string]string `json:"annotations,omitempty"`
	}

	annotations := map[string]string{
		ocispec.AnnotationTitle:       p.cfg.Pkg.Metadata.Name,
		ocispec.AnnotationDescription: p.cfg.Pkg.Metadata.Description,
	}

	manifestConfig := OCIConfigPartial{
		Architecture: p.cfg.Pkg.Build.Architecture,
		OCIVersion:   "1.0.1",
		Annotations:  annotations,
	}
	manifestConfigBytes, err := json.Marshal(manifestConfig)
	if err != nil {
		return ocispec.Descriptor{}, nil, err
	}
	manifestConfigDesc := content.NewDescriptorFromBytes("application/vnd.unknown.config.v1+json", manifestConfigBytes)

	return manifestConfigDesc, manifestConfigBytes, nil
}

func (p *Packager) loadSkeleton() error {
	base, err := filepath.Abs(p.cfg.PublishOpts.PackagePath)
	if err != nil {
		return err
	}
	if err := os.Chdir(base); err != nil {
		return err
	}
	if err := p.readYaml(config.ZarfYAML, false); err != nil {
		return fmt.Errorf("unable to read the zarf.yaml in %s: %s", base, err.Error())
	}

	err = p.composeComponents()
	if err != nil {
		return err
	}

	for idx, component := range p.cfg.Pkg.Components {
		isSkeleton := true
		err := p.addComponent(idx, component, isSkeleton)
		if err != nil {
			return err
		}

		err = p.archiveComponent(component)
		if err != nil {
			return fmt.Errorf("unable to archive component: %s", err.Error())
		}
	}

	checksumChecksum, err := generatePackageChecksums(p.tmp.Base)
	if err != nil {
		return fmt.Errorf("unable to generate checksums for skeleton package: %w", err)
	}
	p.cfg.Pkg.Metadata.AggregateChecksum = checksumChecksum

	return p.writeYaml()
}

// pack creates an artifact/image manifest from the provided descriptors and pushes it to the store
func (p *Packager) pack(ctx context.Context, artifactType string, descs []ocispec.Descriptor, src *file.Store, packOpts oras.PackOptions) (ocispec.Descriptor, error) {
	packOpts.ManifestAnnotations = p.generateAnnotations(artifactType)
	root, err := oras.Pack(ctx, src, artifactType, descs, packOpts)
	if err != nil {
		return ocispec.Descriptor{}, err
	}
	if err = src.Tag(ctx, root, root.Digest.String()); err != nil {
		return ocispec.Descriptor{}, err
	}

	return root, nil
}

// ref returns a registry.Reference using metadata from the package's build config and the PublishOpts
//
// if suffix is not empty, the architecture will be replaced with the suffix string
func (p *Packager) ref(suffix string) (registry.Reference, error) {
	ver := p.cfg.Pkg.Metadata.Version
	if len(ver) == 0 {
		return registry.Reference{}, errors.New("version is required for publishing")
	}

	ref := registry.Reference{
		Registry:   p.cfg.PublishOpts.Reference.Registry,
		Repository: fmt.Sprintf("%s/%s", p.cfg.PublishOpts.Reference.Repository, p.cfg.Pkg.Metadata.Name),
		Reference:  fmt.Sprintf("%s-%s", ver, suffix),
	}
	if len(p.cfg.PublishOpts.Reference.Repository) == 0 {
		ref.Repository = p.cfg.Pkg.Metadata.Name
	}
	err := ref.Validate()
	if err != nil {
		return registry.Reference{}, err
	}
	return ref, nil
}<|MERGE_RESOLUTION|>--- conflicted
+++ resolved
@@ -145,30 +145,10 @@
 	copyOpts.OnCopySkipped = utils.PrintLayerExists
 	copyOpts.PostCopy = utils.PrintLayerExists
 
-<<<<<<< HEAD
-	var root ocispec.Descriptor
-
-	// reset the progress bar between attempts
-	dst.Transport.ProgressBar.Stop()
-
-	// log the error, the expected error is a 400 manifest invalid
-	message.Debug("ArtifactManifest push failed with the following error, falling back to an ImageManifest push:", err)
-
-	// if the error returned from the push is not an expected error, then return the error
-	if !isManifestUnsupported(err) {
-		return err
-	}
-	// fallback to an ImageManifest push
-	root, err = p.publishImage(dst, src, descs, copyOpts)
-	if err != nil {
-		return err
-	}
-=======
 	root, err := p.publishImage(dst, src, descs, copyOpts)
 	if err != nil {
 		return err
 	}
->>>>>>> d7e0cfde
 
 	dst.Transport.ProgressBar.Successf("Published %s [%s]", ref, root.MediaType)
 	fmt.Println()
