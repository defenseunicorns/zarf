// SPDX-License-Identifier: Apache-2.0
// SPDX-FileCopyrightText: 2021-Present The Zarf Authors

// Package cluster contains Zarf-specific cluster management functions.
package cluster

import (
	"context"
	"encoding/json"
	"fmt"
	"time"

	"slices"

	"github.com/defenseunicorns/zarf/src/config"
	"github.com/defenseunicorns/zarf/src/config/lang"
	"github.com/defenseunicorns/zarf/src/types"
	"github.com/fatih/color"

	"github.com/defenseunicorns/pkg/helpers"
	"github.com/defenseunicorns/zarf/src/pkg/k8s"
	"github.com/defenseunicorns/zarf/src/pkg/message"
	"github.com/defenseunicorns/zarf/src/pkg/pki"
	corev1 "k8s.io/api/core/v1"
	metav1 "k8s.io/apimachinery/pkg/apis/meta/v1"
)

// Zarf Cluster Constants.
const (
	ZarfNamespaceName       = "zarf"
	ZarfStateSecretName     = "zarf-state"
	ZarfStateDataKey        = "state"
	ZarfPackageInfoLabel    = "package-deploy-info"
	ZarfInitPackageInfoName = "zarf-package-init"
)

// InitZarfState initializes the Zarf state with the given temporary directory and init configs.
func (c *Cluster) InitZarfState(ctx context.Context, initOptions types.ZarfInitOptions) error {
	var (
		distro string
		err    error
	)

	spinner := message.NewProgressSpinner("Gathering cluster state information")
	defer spinner.Stop()

	// Attempt to load an existing state prior to init.
	// NOTE: We are ignoring the error here because we don't really expect a state to exist yet.
	spinner.Updatef("Checking cluster for existing Zarf deployment")
	state, _ := c.LoadZarfState(ctx)

	// If state is nil, this is a new cluster.
	if state == nil {
		state = &types.ZarfState{}
		spinner.Updatef("New cluster, no prior Zarf deployments found")

		// If the K3s component is being deployed, skip distro detection.
		if initOptions.ApplianceMode {
			distro = k8s.DistroIsK3s
			state.ZarfAppliance = true
		} else {
			// Otherwise, trying to detect the K8s distro type.
			distro, err = c.DetectDistro(ctx)
			if err != nil {
				// This is a basic failure right now but likely could be polished to provide user guidance to resolve.
				return fmt.Errorf("unable to connect to the cluster to verify the distro: %w", err)
			}
		}

		if distro != k8s.DistroIsUnknown {
			spinner.Updatef("Detected K8s distro %s", distro)
		}

		// Defaults
		state.Distro = distro
		if state.LoggingSecret, err = helpers.RandomString(types.ZarfGeneratedPasswordLen); err != nil {
			return fmt.Errorf("%s: %w", lang.ErrUnableToGenerateRandomSecret, err)
		}

		// Setup zarf agent PKI
		state.AgentTLS = pki.GeneratePKI(config.ZarfAgentHost)

		namespaces, err := c.GetNamespaces(ctx)
		if err != nil {
			return fmt.Errorf("unable to get the Kubernetes namespaces: %w", err)
		}
		// Mark existing namespaces as ignored for the zarf agent to prevent mutating resources we don't own.
		for _, namespace := range namespaces.Items {
			spinner.Updatef("Marking existing namespace %s as ignored by Zarf Agent", namespace.Name)
			if namespace.Labels == nil {
				// Ensure label map exists to avoid nil panic
				namespace.Labels = make(map[string]string)
			}
			// This label will tell the Zarf Agent to ignore this namespace.
			namespace.Labels[k8s.AgentLabel] = "ignore"
			namespaceCopy := namespace
			if _, err = c.UpdateNamespace(ctx, &namespaceCopy); err != nil {
				// This is not a hard failure, but we should log it.
				message.WarnErrf(err, "Unable to mark the namespace %s as ignored by Zarf Agent", namespace.Name)
			}
		}

		// Try to create the zarf namespace.
		spinner.Updatef("Creating the Zarf namespace")
<<<<<<< HEAD
		zarfNamespace := k8s.NewZarfManagedNamespace(ZarfNamespaceName)
		if _, err := c.CreateNamespace(zarfNamespace); err != nil {
=======
		zarfNamespace := c.NewZarfManagedNamespace(ZarfNamespaceName)
		if _, err := c.CreateNamespace(ctx, zarfNamespace); err != nil {
>>>>>>> 04d9e0ed
			return fmt.Errorf("unable to create the zarf namespace: %w", err)
		}

		// Wait up to 2 minutes for the default service account to be created.
		// Some clusters seem to take a while to create this, see https://github.com/kubernetes/kubernetes/issues/66689.
		// The default SA is required for pods to start properly.
		saCtx, cancel := context.WithTimeout(ctx, 2*time.Minute)
		defer cancel()
		if _, err := c.WaitForServiceAccount(saCtx, ZarfNamespaceName, "default"); err != nil {
			return fmt.Errorf("unable get default Zarf service account: %w", err)
		}

		err = initOptions.GitServer.FillInEmptyValues()
		if err != nil {
			return err
		}
		state.GitServer = initOptions.GitServer
		err = initOptions.RegistryInfo.FillInEmptyValues()
		if err != nil {
			return err
		}
		state.RegistryInfo = initOptions.RegistryInfo
		initOptions.ArtifactServer.FillInEmptyValues()
		state.ArtifactServer = initOptions.ArtifactServer
	} else {
		if helpers.IsNotZeroAndNotEqual(initOptions.GitServer, state.GitServer) {
			message.Warn("Detected a change in Git Server init options on a re-init. Ignoring... To update run:")
			message.ZarfCommand("tools update-creds git")
		}
		if helpers.IsNotZeroAndNotEqual(initOptions.RegistryInfo, state.RegistryInfo) {
			message.Warn("Detected a change in Image Registry init options on a re-init. Ignoring... To update run:")
			message.ZarfCommand("tools update-creds registry")
		}
		if helpers.IsNotZeroAndNotEqual(initOptions.ArtifactServer, state.ArtifactServer) {
			message.Warn("Detected a change in Artifact Server init options on a re-init. Ignoring... To update run:")
			message.ZarfCommand("tools update-creds artifact")
		}
	}

	switch state.Distro {
	case k8s.DistroIsK3s, k8s.DistroIsK3d:
		state.StorageClass = "local-path"

	case k8s.DistroIsKind, k8s.DistroIsGKE:
		state.StorageClass = "standard"

	case k8s.DistroIsDockerDesktop:
		state.StorageClass = "hostpath"
	}

	if initOptions.StorageClass != "" {
		state.StorageClass = initOptions.StorageClass
	}

	spinner.Success()

	// Save the state back to K8s
	if err := c.SaveZarfState(ctx, state); err != nil {
		return fmt.Errorf("unable to save the Zarf state: %w", err)
	}

	return nil
}

// LoadZarfState returns the current zarf/zarf-state secret data or an empty ZarfState.
func (c *Cluster) LoadZarfState(ctx context.Context) (state *types.ZarfState, err error) {
	// Set up the API connection
	secret, err := c.GetSecret(ctx, ZarfNamespaceName, ZarfStateSecretName)
	if err != nil {
		return nil, fmt.Errorf("%w. %s", err, message.ColorWrap("Did you remember to zarf init?", color.Bold))
	}

	err = json.Unmarshal(secret.Data[ZarfStateDataKey], &state)
	if err != nil {
		return nil, err
	}

	c.debugPrintZarfState(state)

	return state, nil
}

func (c *Cluster) sanitizeZarfState(state *types.ZarfState) *types.ZarfState {
	// Overwrite the AgentTLS information
	state.AgentTLS.CA = []byte("**sanitized**")
	state.AgentTLS.Cert = []byte("**sanitized**")
	state.AgentTLS.Key = []byte("**sanitized**")

	// Overwrite the GitServer passwords
	state.GitServer.PushPassword = "**sanitized**"
	state.GitServer.PullPassword = "**sanitized**"

	// Overwrite the RegistryInfo passwords
	state.RegistryInfo.PushPassword = "**sanitized**"
	state.RegistryInfo.PullPassword = "**sanitized**"
	state.RegistryInfo.Secret = "**sanitized**"

	// Overwrite the ArtifactServer secret
	state.ArtifactServer.PushToken = "**sanitized**"

	// Overwrite the Logging secret
	state.LoggingSecret = "**sanitized**"

	return state
}

func (c *Cluster) debugPrintZarfState(state *types.ZarfState) {
	if state == nil {
		return
	}
	// this is a shallow copy, nested pointers WILL NOT be copied
	oldState := *state
	sanitized := c.sanitizeZarfState(&oldState)
	message.Debugf("ZarfState - %s", message.JSONValue(sanitized))
}

// SaveZarfState takes a given state and persists it to the Zarf/zarf-state secret.
func (c *Cluster) SaveZarfState(ctx context.Context, state *types.ZarfState) error {
	c.debugPrintZarfState(state)

	// Convert the data back to JSON.
	data, err := json.Marshal(&state)
	if err != nil {
		return err
	}

	// Set up the data wrapper.
	dataWrapper := make(map[string][]byte)
	dataWrapper[ZarfStateDataKey] = data

	// The secret object.
	secret := &corev1.Secret{
		TypeMeta: metav1.TypeMeta{
			APIVersion: corev1.SchemeGroupVersion.String(),
			Kind:       "Secret",
		},
		ObjectMeta: metav1.ObjectMeta{
			Name:      ZarfStateSecretName,
			Namespace: ZarfNamespaceName,
			Labels: map[string]string{
				k8s.ZarfManagedByLabel: "zarf",
			},
		},
		Type: corev1.SecretTypeOpaque,
		Data: dataWrapper,
	}

	// Attempt to create or update the secret and return.
	if _, err := c.CreateOrUpdateSecret(ctx, secret); err != nil {
		return fmt.Errorf("unable to create the zarf state secret")
	}

	return nil
}

// MergeZarfState merges init options for provided services into the provided state to create a new state struct
func (c *Cluster) MergeZarfState(oldState *types.ZarfState, initOptions types.ZarfInitOptions, services []string) (*types.ZarfState, error) {
	newState := *oldState
	var err error
	if slices.Contains(services, message.RegistryKey) {
		newState.RegistryInfo = helpers.MergeNonZero(newState.RegistryInfo, initOptions.RegistryInfo)
		// Set the state of the internal registry if it has changed
		if newState.RegistryInfo.Address == fmt.Sprintf("%s:%d", helpers.IPV4Localhost, newState.RegistryInfo.NodePort) {
			newState.RegistryInfo.InternalRegistry = true
		} else {
			newState.RegistryInfo.InternalRegistry = false
		}

		// Set the new passwords if they should be autogenerated
		if newState.RegistryInfo.PushPassword == oldState.RegistryInfo.PushPassword && oldState.RegistryInfo.InternalRegistry {
			if newState.RegistryInfo.PushPassword, err = helpers.RandomString(types.ZarfGeneratedPasswordLen); err != nil {
				return nil, fmt.Errorf("%s: %w", lang.ErrUnableToGenerateRandomSecret, err)
			}
		}
		if newState.RegistryInfo.PullPassword == oldState.RegistryInfo.PullPassword && oldState.RegistryInfo.InternalRegistry {
			if newState.RegistryInfo.PullPassword, err = helpers.RandomString(types.ZarfGeneratedPasswordLen); err != nil {
				return nil, fmt.Errorf("%s: %w", lang.ErrUnableToGenerateRandomSecret, err)
			}
		}
	}
	if slices.Contains(services, message.GitKey) {
		newState.GitServer = helpers.MergeNonZero(newState.GitServer, initOptions.GitServer)

		// Set the state of the internal git server if it has changed
		if newState.GitServer.Address == types.ZarfInClusterGitServiceURL {
			newState.GitServer.InternalServer = true
		} else {
			newState.GitServer.InternalServer = false
		}

		// Set the new passwords if they should be autogenerated
		if newState.GitServer.PushPassword == oldState.GitServer.PushPassword && oldState.GitServer.InternalServer {
			if newState.GitServer.PushPassword, err = helpers.RandomString(types.ZarfGeneratedPasswordLen); err != nil {
				return nil, fmt.Errorf("%s: %w", lang.ErrUnableToGenerateRandomSecret, err)
			}
		}
		if newState.GitServer.PullPassword == oldState.GitServer.PullPassword && oldState.GitServer.InternalServer {
			if newState.GitServer.PullPassword, err = helpers.RandomString(types.ZarfGeneratedPasswordLen); err != nil {
				return nil, fmt.Errorf("%s: %w", lang.ErrUnableToGenerateRandomSecret, err)
			}
		}
	}
	if slices.Contains(services, message.ArtifactKey) {
		newState.ArtifactServer = helpers.MergeNonZero(newState.ArtifactServer, initOptions.ArtifactServer)

		// Set the state of the internal artifact server if it has changed
		if newState.ArtifactServer.Address == types.ZarfInClusterArtifactServiceURL {
			newState.ArtifactServer.InternalServer = true
		} else {
			newState.ArtifactServer.InternalServer = false
		}

		// Set an empty token if it should be autogenerated
		if newState.ArtifactServer.PushToken == oldState.ArtifactServer.PushToken && oldState.ArtifactServer.InternalServer {
			newState.ArtifactServer.PushToken = ""
		}
	}
	if slices.Contains(services, message.AgentKey) {
		newState.AgentTLS = pki.GeneratePKI(config.ZarfAgentHost)
	}

	return &newState, nil
}<|MERGE_RESOLUTION|>--- conflicted
+++ resolved
@@ -102,13 +102,8 @@
 
 		// Try to create the zarf namespace.
 		spinner.Updatef("Creating the Zarf namespace")
-<<<<<<< HEAD
 		zarfNamespace := k8s.NewZarfManagedNamespace(ZarfNamespaceName)
-		if _, err := c.CreateNamespace(zarfNamespace); err != nil {
-=======
-		zarfNamespace := c.NewZarfManagedNamespace(ZarfNamespaceName)
 		if _, err := c.CreateNamespace(ctx, zarfNamespace); err != nil {
->>>>>>> 04d9e0ed
 			return fmt.Errorf("unable to create the zarf namespace: %w", err)
 		}
 
