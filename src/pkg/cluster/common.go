// SPDX-License-Identifier: Apache-2.0
// SPDX-FileCopyrightText: 2021-Present The Zarf Authors

// Package cluster contains Zarf-specific cluster management functions.
package cluster

import (
	"context"
	"time"

	"github.com/defenseunicorns/zarf/src/pkg/k8s"
	"github.com/defenseunicorns/zarf/src/pkg/message"
)

// Cluster is a wrapper for the k8s package that provides Zarf-specific cluster management functions.
type Cluster struct {
	*k8s.K8s
}

const (
	// DefaultTimeout is the default time to wait for a cluster to be ready.
	DefaultTimeout = 30 * time.Second
)

<<<<<<< HEAD
// NewClusterOrDie creates a new Cluster instance and waits up to 30 seconds for the cluster to be ready or throws a fatal error.
func NewClusterOrDie() *Cluster {
	c, err := NewClusterWithWait(DefaultTimeout)
	if err != nil {
		message.Fatalf(err, "Failed to connect to cluster")
	}

	return c
=======
var labels = k8s.Labels{
	config.ZarfManagedByLabel: "zarf",
>>>>>>> 04d9e0ed
}

// NewClusterWithWait creates a new Cluster instance and waits for the given timeout for the cluster to be ready.
func NewClusterWithWait(ctx context.Context) (*Cluster, error) {
	spinner := message.NewProgressSpinner("Waiting for cluster connection")
	defer spinner.Stop()

	c := &Cluster{}
	var err error

	c.K8s, err = k8s.New(message.Debugf)
	if err != nil {
		return nil, err
	}

	err = c.WaitForHealthyCluster(ctx)
	if err != nil {
		return nil, err
	}

	spinner.Success()

	return c, nil
}

// NewCluster creates a new Cluster instance and validates connection to the cluster by fetching the Kubernetes version.
func NewCluster() (*Cluster, error) {
	c := &Cluster{}
	var err error

	c.K8s, err = k8s.New(message.Debugf)
	if err != nil {
		return nil, err
	}

	// Dogsled the version output. We just want to ensure no errors were returned to validate cluster connection.
	_, err = c.GetServerVersion()
	if err != nil {
		return nil, err
	}

	return c, nil
}<|MERGE_RESOLUTION|>--- conflicted
+++ resolved
@@ -21,21 +21,6 @@
 	// DefaultTimeout is the default time to wait for a cluster to be ready.
 	DefaultTimeout = 30 * time.Second
 )
-
-<<<<<<< HEAD
-// NewClusterOrDie creates a new Cluster instance and waits up to 30 seconds for the cluster to be ready or throws a fatal error.
-func NewClusterOrDie() *Cluster {
-	c, err := NewClusterWithWait(DefaultTimeout)
-	if err != nil {
-		message.Fatalf(err, "Failed to connect to cluster")
-	}
-
-	return c
-=======
-var labels = k8s.Labels{
-	config.ZarfManagedByLabel: "zarf",
->>>>>>> 04d9e0ed
-}
 
 // NewClusterWithWait creates a new Cluster instance and waits for the given timeout for the cluster to be ready.
 func NewClusterWithWait(ctx context.Context) (*Cluster, error) {
