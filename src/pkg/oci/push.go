--- conflicted
+++ resolved
@@ -36,26 +36,10 @@
 	Annotations  map[string]string `json:"annotations,omitempty"`
 }
 
-<<<<<<< HEAD
-// PushFile pushes the file at the given path to the remote repository.
-func (o *OrasRemote) PushFile(path string) (ocispec.Descriptor, error) {
-	b, err := os.ReadFile(path)
-	if err != nil {
-		return ocispec.Descriptor{}, err
-	}
-	return o.PushBytes(b, ZarfLayerMediaTypeBlob)
-}
-
-// PushBytes pushes the given bytes to the remote repository.
-func (o *OrasRemote) PushBytes(b []byte, mediaType string) (ocispec.Descriptor, error) {
+// PushLayer pushes the given layer (bytes) to the remote repository.
+func (o *OrasRemote) PushLayer(b []byte, mediaType string) (ocispec.Descriptor, error) {
 	desc := content.NewDescriptorFromBytes(mediaType, b)
-	return desc, o.Push(o.Context, desc, bytes.NewReader(b))
-=======
-// PushLayer pushes the given layer (bytes) to the remote repository.
-func (o *OrasRemote) PushLayer(b []byte, mediaType string) (*ocispec.Descriptor, error) {
-	desc := content.NewDescriptorFromBytes(mediaType, b)
-	return &desc, o.repo.Push(o.ctx, desc, bytes.NewReader(b))
->>>>>>> 8039eb86
+	return desc, o.repo.Push(o.ctx, desc, bytes.NewReader(b))
 }
 
 func (o *OrasRemote) pushManifestConfigFromMetadata(metadata *types.ZarfMetadata, build *types.ZarfBuildData) (ocispec.Descriptor, error) {
