--- conflicted
+++ resolved
@@ -40,11 +40,7 @@
 	Short: lang.CmdDevDeployShort,
 	Long:  lang.CmdDevDeployLong,
 	Run: func(_ *cobra.Command, args []string) {
-<<<<<<< HEAD
 		pkgConfig.CreateOpts.BaseDir = common.SetBaseDirectory(args)
-=======
-		common.SetBaseDirectory(args, &pkgConfig)
->>>>>>> 5e1c6dfd
 
 		v := common.GetViper()
 		pkgConfig.CreateOpts.SetVariables = helpers.TransformAndMergeMap(
@@ -188,14 +184,8 @@
 	Args:    cobra.MaximumNArgs(1),
 	Short:   lang.CmdDevFindImagesShort,
 	Long:    lang.CmdDevFindImagesLong,
-<<<<<<< HEAD
-	Run: func(cmd *cobra.Command, args []string) {
+	Run: func(_ *cobra.Command, args []string) {
 		pkgConfig.CreateOpts.BaseDir = common.SetBaseDirectory(args)
-=======
-	Run: func(_ *cobra.Command, args []string) {
-		// If a directory was provided, use that as the base directory
-		common.SetBaseDirectory(args, &pkgConfig)
->>>>>>> 5e1c6dfd
 
 		// Ensure uppercase keys from viper
 		v := common.GetViper()
@@ -240,13 +230,8 @@
 	Aliases: []string{"l"},
 	Short:   lang.CmdDevLintShort,
 	Long:    lang.CmdDevLintLong,
-<<<<<<< HEAD
-	Run: func(cmd *cobra.Command, args []string) {
+	Run: func(_ *cobra.Command, args []string) {
 		pkgConfig.CreateOpts.BaseDir = common.SetBaseDirectory(args)
-=======
-	Run: func(_ *cobra.Command, args []string) {
-		common.SetBaseDirectory(args, &pkgConfig)
->>>>>>> 5e1c6dfd
 		v := common.GetViper()
 		pkgConfig.CreateOpts.SetVariables = helpers.TransformAndMergeMap(
 			v.GetStringMapString(common.VPkgCreateSet), pkgConfig.CreateOpts.SetVariables, strings.ToUpper)
