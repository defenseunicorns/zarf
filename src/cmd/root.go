--- conflicted
+++ resolved
@@ -19,13 +19,7 @@
 )
 
 var (
-<<<<<<< HEAD
-	// Default global config for the CLI
-=======
-	logLevel string
-
 	// Default global config for the packager
->>>>>>> 575cdefc
 	pkgConfig = types.PackagerConfig{}
 )
 
