--- conflicted
+++ resolved
@@ -195,11 +195,7 @@
 		defer pkgClient.ClearTempPaths()
 
 		if err := pkgClient.Remove(pkgName); err != nil {
-<<<<<<< HEAD
 			message.Fatalf(err, lang.CmdPackageRemoveErr, err.Error())
-=======
-			message.Fatalf(err, "Unable to remove the package with an error of: %s", err.Error())
->>>>>>> ee62b290
 		}
 	},
 }
@@ -215,13 +211,8 @@
 		if !utils.IsOCIURL(args[1]) {
 			message.Fatal(nil, lang.CmdPackageRegistryPrefixErr)
 		}
-<<<<<<< HEAD
 		parts := strings.Split(strings.TrimPrefix(args[1], utils.OCIURLPrefix), "/")
-		pkgConfig.PublishOpts.Reference = registry.Reference{
-=======
-		parts := strings.Split(strings.TrimPrefix(args[1], "oci://"), "/")
 		ref := registry.Reference{
->>>>>>> ee62b290
 			Registry:   parts[0],
 			Repository: strings.Join(parts[1:], "/"),
 		}
