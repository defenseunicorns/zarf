kind: ZarfPackageConfig
metadata:
  name: big-bang-test
  description: Deploy Big Bang Core
  version: "###ZARF_PKG_TMPL_BB_VERSION###"
  url: https://p1.dso.mil/products/big-bang
  # Big Bang / Iron Bank are only amd64
  architecture: amd64

variables:
  - name: DOMAIN
    default: bigbang.dev
    prompt: false

components:
  - name: bigbang
    required: true
    extensions:
      bigbang:
        version: "###ZARF_PKG_TMPL_BB_VERSION###"
        fluxPatchFiles:
          - flux-overrides-helm-controller.yaml
          - flux-overrides-source-controller.yaml
        valuesFiles:
          - disable-all-bb###ZARF_PKG_TMPL_BB_MAJOR###.yaml
          - enable-twistlock.yaml
    actions:
      onDeploy:
        onFailure:
          - cmd: ./zarf tools kubectl describe nodes
<<<<<<< HEAD
          - cmd: ./zarf tools kubectl describe pods -A
          
=======
          - cmd: ./zarf tools kubectl describe pods -A
>>>>>>> 925079b5
<|MERGE_RESOLUTION|>--- conflicted
+++ resolved
@@ -28,9 +28,4 @@
       onDeploy:
         onFailure:
           - cmd: ./zarf tools kubectl describe nodes
-<<<<<<< HEAD
-          - cmd: ./zarf tools kubectl describe pods -A
-          
-=======
-          - cmd: ./zarf tools kubectl describe pods -A
->>>>>>> 925079b5
+          - cmd: ./zarf tools kubectl describe pods -A