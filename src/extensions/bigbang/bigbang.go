// SPDX-License-Identifier: Apache-2.0
// SPDX-FileCopyrightText: 2021-Present The Zarf Authors

// Package bigbang contains the logic for installing Big Bang and Flux
package bigbang

import (
	"fmt"
	"os"
	"path"
	"path/filepath"
	"strings"
	"time"

	"github.com/Masterminds/semver/v3"
	"github.com/defenseunicorns/zarf/src/internal/packager/helm"
	"github.com/defenseunicorns/zarf/src/pkg/actions"
	"github.com/defenseunicorns/zarf/src/pkg/layout"
	"github.com/defenseunicorns/zarf/src/pkg/message"
	"github.com/defenseunicorns/zarf/src/pkg/utils"
	"github.com/defenseunicorns/zarf/src/pkg/utils/helpers"
	"github.com/defenseunicorns/zarf/src/types"
	"github.com/defenseunicorns/zarf/src/types/extensions"
	fluxHelmCtrl "github.com/fluxcd/helm-controller/api/v2beta1"
	fluxSrcCtrl "github.com/fluxcd/source-controller/api/v1beta2"
	"helm.sh/helm/v3/pkg/chartutil"
	corev1 "k8s.io/api/core/v1"
	metav1 "k8s.io/apimachinery/pkg/apis/meta/v1"
	"sigs.k8s.io/yaml"
)

// Default location for pulling Big Bang.
const (
	bb                   = "bigbang"
	bbRepo               = "https://repo1.dso.mil/big-bang/bigbang.git"
	bbMinRequiredVersion = "1.54.0"
)

var tenMins = metav1.Duration{
	Duration: 10 * time.Minute,
}

// Run mutates a component that should deploy Big Bang to a set of manifests
// that contain the flux deployment of Big Bang
func Run(YOLO bool, tmpPaths *layout.ComponentPaths, c types.ZarfComponent) (types.ZarfComponent, error) {
	cfg := c.Extensions.BigBang
	manifests := []types.ZarfManifest{}

	validVersionResponse, err := isValidVersion(cfg.Version)

	if err != nil {
		return c, fmt.Errorf("invalid Big Bang version: %s, parsing issue %s", cfg.Version, err)
	}

	// Make sure the version is valid.
	if !validVersionResponse {
		return c, fmt.Errorf("invalid Big Bang version: %s, must be at least %s", cfg.Version, bbMinRequiredVersion)
	}

	// Print the banner for Big Bang.
	printBanner()

	// If no repo is provided, use the default.
	if cfg.Repo == "" {
		cfg.Repo = bbRepo
	}

	// By default, we want to deploy flux.
	if !cfg.SkipFlux {
		fluxManifest, images, err := getFlux(tmpPaths.Temp, cfg)
		if err != nil {
			return c, err
		}

		// Add the flux manifests to the list of manifests to be pulled down by Zarf.
		manifests = append(manifests, fluxManifest)

		if !YOLO {
			// Add the images to the list of images to be pulled down by Zarf.
			c.Images = append(c.Images, images...)
		}
	}

	bbRepo := fmt.Sprintf("%s@%s", cfg.Repo, cfg.Version)

	// Configure helm to pull down the Big Bang chart.
	helmCfg := helm.New(
		types.ZarfChart{
			Name:        bb,
			Namespace:   bb,
			URL:         bbRepo,
			Version:     cfg.Version,
			ValuesFiles: cfg.ValuesFiles,
			GitPath:     "./chart",
		},
		path.Join(tmpPaths.Temp, bb),
		path.Join(tmpPaths.Temp, bb, "values"),
	)

	// Download the chart from Git and save it to a temporary directory.
	err = helmCfg.PackageChartFromGit(c.DeprecatedCosignKeyPath)
	if err != nil {
		return c, fmt.Errorf("unable to download Big Bang Chart: %w", err)
	}

	// Template the chart so we can see what GitRepositories are being referenced in the
	// manifests created with the provided Helm.
	template, _, err := helmCfg.TemplateChart()
	if err != nil {
		return c, fmt.Errorf("unable to template Big Bang Chart: %w", err)
	}

	// Add the Big Bang repo to the list of repos to be pulled down by Zarf.
	if !YOLO {
		bbRepo := fmt.Sprintf("%s@%s", cfg.Repo, cfg.Version)
		c.Repos = append(c.Repos, bbRepo)
	}
	// Parse the template for GitRepository objects and add them to the list of repos to be pulled down by Zarf.
	gitRepos, hrDependencies, hrValues, err := findBBResources(template)
	if err != nil {
		return c, fmt.Errorf("unable to find Big Bang resources: %w", err)
	}
	if !YOLO {
		for _, gitRepo := range gitRepos {
			c.Repos = append(c.Repos, gitRepo)
		}
	}

	// Generate a list of HelmReleases that need to be deployed in order.
	dependencies := []utils.Dependency{}
	for _, hrDep := range hrDependencies {
		dependencies = append(dependencies, hrDep)
	}
	namespacedHelmReleaseNames, err := utils.SortDependencies(dependencies)
	if err != nil {
		return c, fmt.Errorf("unable to sort Big Bang HelmReleases: %w", err)
	}

	// ten minutes in seconds
	maxTotalSeconds := 10 * 60

	defaultMaxTotalSeconds := c.Actions.OnDeploy.Defaults.MaxTotalSeconds
	if defaultMaxTotalSeconds > maxTotalSeconds {
		maxTotalSeconds = defaultMaxTotalSeconds
	}

	// Add wait actions for each of the helm releases in generally the order they should be deployed.
	for _, hrNamespacedName := range namespacedHelmReleaseNames {
		hr := hrDependencies[hrNamespacedName]
		action := actions.Action{
			Description:     fmt.Sprintf("Big Bang Helm Release `%s` to be ready", hrNamespacedName),
			MaxTotalSeconds: &maxTotalSeconds,
			Wait: &actions.ActionWait{
				Cluster: &actions.ActionWaitCluster{
					Kind:       "HelmRelease",
					Identifier: hr.Metadata.Name,
					Namespace:  hr.Metadata.Namespace,
					Condition:  "ready",
				},
			},
		}

		// In Big Bang the metrics-server is a special case that only deploy if needed.
		// The check it, we need to look for the existence of APIService instead of the HelmRelease, which
		// may not ever be created. See links below for more details.
		// https://repo1.dso.mil/big-bang/bigbang/-/blob/1.54.0/chart/templates/metrics-server/helmrelease.yaml
		if hr.Metadata.Name == "metrics-server" {
			action.Description = "K8s metric server to exist or be deployed by Big Bang"
			action.Wait.Cluster = &actions.ActionWaitCluster{
				Kind: "APIService",
				// https://github.com/kubernetes-sigs/metrics-server#compatibility-matrix
				Identifier: "v1beta1.metrics.k8s.io",
			}
		}

		c.Actions.OnDeploy.OnSuccess = append(c.Actions.OnDeploy.OnSuccess, action)
	}

	t := true
	failureGeneral := []string{
		"get nodes -o wide",
		"get hr -n bigbang",
		"get gitrepo -n bigbang",
		"get pods -A",
	}
	failureDebug := []string{
		"describe hr -n bigbang",
		"describe gitrepo -n bigbang",
		"describe pods -A",
		"describe nodes",
		"get events -A",
	}

	// Add onFailure actions with additional troubleshooting information.
	for _, cmd := range failureGeneral {
		c.Actions.OnDeploy.OnFailure = append(c.Actions.OnDeploy.OnFailure, actions.Action{
			Cmd: fmt.Sprintf("./zarf tools kubectl %s", cmd),
		})
	}

	for _, cmd := range failureDebug {
		c.Actions.OnDeploy.OnFailure = append(c.Actions.OnDeploy.OnFailure, actions.Action{
			Mute:        &t,
			Description: "Storing debug information to the log for troubleshooting.",
			Cmd:         fmt.Sprintf("./zarf tools kubectl %s", cmd),
		})
	}

	// Add a pre-remove action to suspend the Big Bang HelmReleases to prevent reconciliation during removal.
	c.Actions.OnRemove.Before = append(c.Actions.OnRemove.Before, actions.Action{
		Description: "Suspend Big Bang HelmReleases to prevent reconciliation during removal.",
		Cmd:         `./zarf tools kubectl patch helmrelease -n bigbang bigbang --type=merge -p '{"spec":{"suspend":true}}'`,
	})

	// Select the images needed to support the repos for this configuration of Big Bang.
	if !YOLO {
		for _, hr := range hrDependencies {
			namespacedName := getNamespacedNameFromMeta(hr.Metadata)
			gitRepo := gitRepos[hr.NamespacedSource]
			values := hrValues[namespacedName]

			images, err := findImagesforBBChartRepo(gitRepo, values)
			if err != nil {
				return c, fmt.Errorf("unable to find images for chart repo: %w", err)
			}

			c.Images = append(c.Images, images...)
		}

		// Make sure the list of images is unique.
		c.Images = helpers.Unique(c.Images)
	}

	// Create the flux wrapper around Big Bang for deployment.
	manifest, err := addBigBangManifests(YOLO, tmpPaths.Temp, cfg)
	if err != nil {
		return c, err
	}

	// Add the Big Bang manifests to the list of manifests to be pulled down by Zarf.
	manifests = append(manifests, manifest)

	// Prepend the Big Bang manifests to the list of manifests to be pulled down by Zarf.
	// This is done so that the Big Bang manifests are deployed first.
	c.Manifests = append(manifests, c.Manifests...)

	return c, nil
}

// Skeletonize mutates a component so that the valuesFiles can be contained inside a skeleton package
func Skeletonize(tmpPaths *layout.ComponentPaths, c types.ZarfComponent) (types.ZarfComponent, error) {
	for valuesIdx, valuesFile := range c.Extensions.BigBang.ValuesFiles {
		// Get the base file name for this file.
		baseName := filepath.Base(valuesFile)

		// Define the name as the file name without the extension.
		baseName = strings.TrimSuffix(baseName, filepath.Ext(baseName))

		// Add the skeleton name prefix.
		skelName := fmt.Sprintf("bb-skel-vals-%d-%s.yaml", valuesIdx, baseName)

		rel := filepath.Join(layout.TempDir, skelName)
		dst := filepath.Join(tmpPaths.Base, rel)

		if err := helpers.CreatePathAndCopy(valuesFile, dst); err != nil {
			return c, err
		}

		c.Extensions.BigBang.ValuesFiles[valuesIdx] = rel
	}

	for fluxPatchFileIdx, fluxPatchFile := range c.Extensions.BigBang.FluxPatchFiles {
		// Get the base file name for this file.
		baseName := filepath.Base(fluxPatchFile)

		// Define the name as the file name without the extension.
		baseName = strings.TrimSuffix(baseName, filepath.Ext(baseName))

		// Add the skeleton name prefix.
		skelName := fmt.Sprintf("bb-skel-flux-patch-%d-%s.yaml", fluxPatchFileIdx, baseName)

		rel := filepath.Join(layout.TempDir, skelName)
		dst := filepath.Join(tmpPaths.Base, rel)

		if err := helpers.CreatePathAndCopy(fluxPatchFile, dst); err != nil {
			return c, err
		}

		c.Extensions.BigBang.FluxPatchFiles[fluxPatchFileIdx] = rel
	}

	return c, nil
}

// Compose mutates a component so that its local paths are relative to the provided path
//
// additionally, it will merge any overrides
func Compose(c *types.ZarfComponent, override types.ZarfComponent, relativeTo string) {
	// perform any overrides
	if override.Extensions.BigBang != nil {
		for valuesIdx, valuesFile := range override.Extensions.BigBang.ValuesFiles {
			if helpers.IsURL(valuesFile) {
				continue
			}

			fixed := filepath.Join(relativeTo, valuesFile)
			override.Extensions.BigBang.ValuesFiles[valuesIdx] = fixed
		}

		for fluxPatchFileIdx, fluxPatchFile := range override.Extensions.BigBang.FluxPatchFiles {
			if helpers.IsURL(fluxPatchFile) {
				continue
			}

			fixed := filepath.Join(relativeTo, fluxPatchFile)
			override.Extensions.BigBang.FluxPatchFiles[fluxPatchFileIdx] = fixed
		}

		if c.Extensions.BigBang == nil {
			c.Extensions.BigBang = override.Extensions.BigBang
		} else {
			c.Extensions.BigBang.ValuesFiles = append(c.Extensions.BigBang.ValuesFiles, override.Extensions.BigBang.ValuesFiles...)
			c.Extensions.BigBang.FluxPatchFiles = append(c.Extensions.BigBang.FluxPatchFiles, override.Extensions.BigBang.FluxPatchFiles...)
		}
	}
}

// isValidVersion check if the version is 1.54.0 or greater.
func isValidVersion(version string) (bool, error) {
	specifiedVersion, err := semver.NewVersion(version)

	if err != nil {
		return false, err
	}

	minRequiredVersion, _ := semver.NewVersion(bbMinRequiredVersion)

	// Evaluating pre-releases too
	c, _ := semver.NewConstraint(fmt.Sprintf(">= %s-0", minRequiredVersion))

	// This extension requires BB 1.54.0 or greater.
	return c.Check(specifiedVersion), nil
}

// findBBResources takes a list of yaml objects (as a string) and
// parses it for GitRepository objects that it then parses
// to return the list of git repos and tags needed.
func findBBResources(t string) (gitRepos map[string]string, helmReleaseDeps map[string]HelmReleaseDependency, helmReleaseValues map[string]map[string]interface{}, err error) {
	// Break the template into separate resources.
	yamls, _ := utils.SplitYAMLToString([]byte(t))

	gitRepos = map[string]string{}
	helmReleaseDeps = map[string]HelmReleaseDependency{}
	helmReleaseValues = map[string]map[string]interface{}{}
	secrets := map[string]corev1.Secret{}
	configMaps := map[string]corev1.ConfigMap{}

	for _, y := range yamls {
		var (
			h fluxHelmCtrl.HelmRelease
			g fluxSrcCtrl.GitRepository
			s corev1.Secret
			c corev1.ConfigMap
		)

		if err := yaml.Unmarshal([]byte(y), &h); err != nil {
			continue
		}

		// If the resource is a HelmRelease, parse it for the dependencies.
		if h.Kind == fluxHelmCtrl.HelmReleaseKind {
			var deps []string
			for _, d := range h.Spec.DependsOn {
				depNamespacedName := getNamespacedNameFromStr(d.Namespace, d.Name)
				deps = append(deps, depNamespacedName)
			}

			namespacedName := getNamespacedNameFromMeta(h.ObjectMeta)
			srcNamespacedName := getNamespacedNameFromStr(h.Spec.Chart.Spec.SourceRef.Namespace,
				h.Spec.Chart.Spec.SourceRef.Name)

			helmReleaseDeps[namespacedName] = HelmReleaseDependency{
				Metadata:               h.ObjectMeta,
				NamespacedDependencies: deps,
				NamespacedSource:       srcNamespacedName,
				ValuesFrom:             h.Spec.ValuesFrom,
			}

			// Skip the rest as this is not a GitRepository.
			continue
		}

		if err := yaml.Unmarshal([]byte(y), &g); err != nil {
			continue
		}

		// If the resource is a GitRepository, parse it for the URL and tag.
		if g.Kind == fluxSrcCtrl.GitRepositoryKind && g.Spec.URL != "" {
			ref := "master"

			switch {
			case g.Spec.Reference.Commit != "":
				ref = g.Spec.Reference.Commit

			case g.Spec.Reference.SemVer != "":
				ref = g.Spec.Reference.SemVer

			case g.Spec.Reference.Tag != "":
				ref = g.Spec.Reference.Tag

			case g.Spec.Reference.Branch != "":
				ref = g.Spec.Reference.Branch
			}

			// Set the URL and tag in the repo map
			namespacedName := getNamespacedNameFromMeta(g.ObjectMeta)
			gitRepos[namespacedName] = fmt.Sprintf("%s@%s", g.Spec.URL, ref)
		}

		if err := yaml.Unmarshal([]byte(y), &s); err != nil {
			continue
		}

		// If the resource is a Secret, parse it so it can be used later for value templating.
		if s.Kind == "Secret" {
			namespacedName := getNamespacedNameFromMeta(s.ObjectMeta)
			secrets[namespacedName] = s
		}

		if err := yaml.Unmarshal([]byte(y), &c); err != nil {
			continue
		}

		// If the resource is a Secret, parse it so it can be used later for value templating.
		if c.Kind == "ConfigMap" {
			namespacedName := getNamespacedNameFromMeta(c.ObjectMeta)
			configMaps[namespacedName] = c
		}
	}

	for _, hr := range helmReleaseDeps {
		namespacedName := getNamespacedNameFromMeta(hr.Metadata)
		values, err := composeValues(hr, secrets, configMaps)
		if err != nil {
			return nil, nil, nil, err
		}
		helmReleaseValues[namespacedName] = values
	}

	return gitRepos, helmReleaseDeps, helmReleaseValues, nil
}

// addBigBangManifests creates the manifests component for deploying Big Bang.
func addBigBangManifests(YOLO bool, manifestDir string, cfg *extensions.BigBang) (types.ZarfManifest, error) {
	// Create a manifest component that we add to the zarf package for bigbang.
	manifest := types.ZarfManifest{
		Name:      bb,
		Namespace: bb,
	}

	// Helper function to marshal and write a manifest and add it to the component.
	addManifest := func(name string, data any) error {
		path := path.Join(manifestDir, name)
		out, err := yaml.Marshal(data)
		if err != nil {
			return err
		}

<<<<<<< HEAD
		if err := helpers.WriteFile(path, out); err != nil {
=======
		if err := os.WriteFile(path, out, helpers.ReadWriteUser); err != nil {
>>>>>>> 21ccaaa2
			return err
		}

		manifest.Files = append(manifest.Files, path)
		return nil
	}

	// Create the GitRepository manifest.
	if err := addManifest("bb-ext-gitrepository.yaml", manifestGitRepo(cfg)); err != nil {
		return manifest, err
	}

	var hrValues []fluxHelmCtrl.ValuesReference

	// If YOLO mode is enabled, do not include the zarf-credentials secret
	if !YOLO {
		// Create the zarf-credentials secret manifest.
		if err := addManifest("bb-ext-zarf-credentials.yaml", manifestZarfCredentials(cfg.Version)); err != nil {
			return manifest, err
		}

		// Create the list of values manifests starting with zarf-credentials.
		hrValues = []fluxHelmCtrl.ValuesReference{{
			Kind: "Secret",
			Name: "zarf-credentials",
		}}
	}

	// Loop through the valuesFrom list and create a manifest for each.
	for valuesIdx, valuesFile := range cfg.ValuesFiles {
		data, err := manifestValuesFile(valuesIdx, valuesFile)
		if err != nil {
			return manifest, err
		}

		path := fmt.Sprintf("%s.yaml", data.Name)
		if err := addManifest(path, data); err != nil {
			return manifest, err
		}

		// Add it to the list of valuesFrom for the HelmRelease
		hrValues = append(hrValues, fluxHelmCtrl.ValuesReference{
			Kind: "Secret",
			Name: data.Name,
		})
	}

	if err := addManifest("bb-ext-helmrelease.yaml", manifestHelmRelease(hrValues)); err != nil {
		return manifest, err
	}

	return manifest, nil
}

// findImagesforBBChartRepo finds and returns the images for the Big Bang chart repo
func findImagesforBBChartRepo(repo string, values chartutil.Values) (images []string, err error) {
	matches := strings.Split(repo, "@")
	if len(matches) < 2 {
		return images, fmt.Errorf("cannot convert git repo %s to helm chart without a version tag", repo)
	}

	spinner := message.NewProgressSpinner("Discovering images in %s", repo)
	defer spinner.Stop()

	gitPath, err := helm.DownloadChartFromGitToTemp(repo, spinner)
	if err != nil {
		return images, err
	}
	defer os.RemoveAll(gitPath)

	// Set the directory for the chart
	chartPath := filepath.Join(gitPath, "chart")

	images, err = helm.FindAnnotatedImagesForChart(chartPath, values)
	if err != nil {
		return images, err
	}

	spinner.Success()

	return images, err
}<|MERGE_RESOLUTION|>--- conflicted
+++ resolved
@@ -466,11 +466,7 @@
 			return err
 		}
 
-<<<<<<< HEAD
-		if err := helpers.WriteFile(path, out); err != nil {
-=======
 		if err := os.WriteFile(path, out, helpers.ReadWriteUser); err != nil {
->>>>>>> 21ccaaa2
 			return err
 		}
 
