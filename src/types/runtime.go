--- conflicted
+++ resolved
@@ -30,17 +30,10 @@
 
 // ZarfCreateOptions tracks the user-defined options used to create the package.
 type ZarfCreateOptions struct {
-<<<<<<< HEAD
-	SkipSBOM        bool   `json:"skipSBOM"`
-	CachePath       string `json:"cachePath"`
-	Insecure        bool   `json:"insecure"`
-	OutputDirectory string `json:"outputDirectory"`
-=======
 	SkipSBOM        bool   `json:"skipSBOM" jsonschema:"description=Disable the generation of SBOM materials during package creation"`
-	ImageCachePath  string `json:"imageCachePath" jsonschema:"description=Path to where a .cache directory of cached image that were pulled down to create packages"`
+	CachePath       string `json:"cachePath" jsonschema:"description=Path to use to cache images and git repos on package create"`
 	Insecure        bool   `json:"insecure" jsonschema:"description=Disable the need for shasum validations when pulling down files from the internet"`
 	OutputDirectory string `json:"outputDirectory" jsonschema:"description=Location where the finalized Zarf package will be placed"`
->>>>>>> 3738e134
 }
 
 type ConnectString struct {
