--- conflicted
+++ resolved
@@ -33,16 +33,10 @@
 
 // ZarfPackageVariable are variables that can be used to dynamically template K8s resources.
 type ZarfPackageVariable struct {
-<<<<<<< HEAD
 	Name     string  `json:"name" jsonschema:"description=The name to be used for the variable,pattern=^[A-Z0-9_]+$"`
+	Description string `json:"description,omitempty" jsonschema:"description=A description of the variable to be used when prompting the user a value"`
 	Default  *string `json:"default,omitempty" jsonschema:"description=The default value to use for the variable"`
 	NoPrompt bool    `json:"noPrompt,omitempty" jsonschema:"description=Whether to suppress the prompt for the user to provide input for this variable (cannot be used without a default)"`
-=======
-	Name        string `json:"name" jsonschema:"description=The name to be used for the variable,pattern=^[A-Z_]+$"`
-	Description string `json:"description,omitempty" jsonschema:"description=A description of the variable to be used when prompting the user a value"`
-	Default     string `json:"default,omitempty" jsonschema:"description=The default value to use for the variable"`
-	Prompt      bool   `json:"prompt,omitempty" jsonschema:"description=Whether to prompt the user for input for this variable"`
->>>>>>> e6a171c9
 }
 
 // ZarfPackageConstant are constants that can be used to dynamically template K8s resources.
