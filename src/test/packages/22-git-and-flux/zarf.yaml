--- conflicted
+++ resolved
@@ -14,7 +14,6 @@
       - https://racer159.visualstudio.com/zarf-public-test/_git/zarf-public-test
       # Perform a full repo mirror of a simple repository with a single branch - (this causes an "already up to date" error in go-git)
       - https://github.com/defenseunicorns/golang-tekton-hello-world.git
-<<<<<<< HEAD
     actions:
       onDeploy:
         before:
@@ -22,8 +21,6 @@
           - cmd: test $(./zarf tools kubectl get secret -n zarf zarf-package-git-data-check-secrets -o jsonpath='{.data.*}' | base64 --decode | jq -r .deployedComponents | jq '. | length') -eq 2
             description: Check that the package secret has been updated with the deployed component
             maxRetries: 3
-=======
->>>>>>> 3d600c6d
 
   - name: specific-tag
     required: true
@@ -38,11 +35,7 @@
       onDeploy:
         before:
           # Check to verify the package secret has been saved for the already deployed component
-<<<<<<< HEAD
           - cmd: test $(./zarf tools kubectl get secret -n zarf zarf-package-git-data-check-secrets -o jsonpath='{.data.*}' | base64 --decode | jq -r .deployedComponents | jq '. | length') -eq 3
-=======
-          - cmd: test $(./zarf tools kubectl get secret -n zarf zarf-package-git-data-test -o jsonpath='{.data.*}' | base64 --decode | jq -r .deployedComponents | jq '. | length') -eq 1
->>>>>>> 3d600c6d
             description: Check that the package secret has been updated with the deployed component
             maxRetries: 3
 
@@ -57,11 +50,7 @@
       onDeploy:
         before:
           # Check to verify the package secret has been saved for the already deployed component
-<<<<<<< HEAD
           - cmd: test $(./zarf tools kubectl get secret -n zarf zarf-package-git-data-check-secrets -o jsonpath='{.data.*}' | base64 --decode | jq -r .deployedComponents | jq '. | length') -eq 4
-=======
-          - cmd: test $(./zarf tools kubectl get secret -n zarf zarf-package-git-data-test -o jsonpath='{.data.*}' | base64 --decode | jq -r .deployedComponents | jq '. | length') -eq 2
->>>>>>> 3d600c6d
             description: Check that the package secret has been updated with the deployed component
             maxRetries: 3
 
@@ -76,11 +65,7 @@
       onDeploy:
         before:
           # Check to verify the package secret has been saved for the already deployed component
-<<<<<<< HEAD
           - cmd: test $(./zarf tools kubectl get secret -n zarf zarf-package-git-data-check-secrets -o jsonpath='{.data.*}' | base64 --decode | jq -r .deployedComponents | jq '. | length') -eq 5
-=======
-          - cmd: test $(./zarf tools kubectl get secret -n zarf zarf-package-git-data-test -o jsonpath='{.data.*}' | base64 --decode | jq -r .deployedComponents | jq '. | length') -eq 3
->>>>>>> 3d600c6d
             description: Check that the package secret has been updated with the deployed component
             maxRetries: 3
         onSuccess:
