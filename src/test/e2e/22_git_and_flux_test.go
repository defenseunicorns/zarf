package test

import (
	"encoding/json"
	"fmt"
	"net/http"
	"os/exec"
	"testing"
	"time"

	"github.com/defenseunicorns/zarf/src/config"
	"github.com/defenseunicorns/zarf/src/internal/git"
	"github.com/defenseunicorns/zarf/src/internal/k8s"
	"github.com/stretchr/testify/assert"
	"github.com/stretchr/testify/require"
)

func TestGitAndFlux(t *testing.T) {
	t.Log("E2E: Git and flux")
	e2e.setup(t)
	defer e2e.teardown(t)

	path := fmt.Sprintf("build/zarf-package-git-data-%s.tar.zst", e2e.arch)

	// Deploy the gitops example
	stdOut, stdErr, err := e2e.execZarfCommand("package", "deploy", path, "--confirm")
	require.NoError(t, err, stdOut, stdErr)

	tunnel := k8s.NewZarfTunnel()
	tunnel.Connect(k8s.ZarfGit, false)
	defer tunnel.Close()

	testGitServerConnect(t, tunnel.HttpEndpoint())
	testGitServerReadOnly(t, tunnel.HttpEndpoint())
	testGitServerTagAndHash(t, tunnel.HttpEndpoint())
	waitFluxPodInfoDeployment(t)

	stdOut, stdErr, err = e2e.execZarfCommand("package", "remove", "flux-test", "--confirm")
	require.NoError(t, err, stdOut, stdErr)

	stdOut, stdErr, err = e2e.execZarfCommand("package", "remove", "init", "--components=git-server", "--confirm")
	require.NoError(t, err, stdOut, stdErr)
}

func testGitServerConnect(t *testing.T, gitURL string) {
	// Make sure Gitea comes up cleanly
	resp, err := http.Get(gitURL + "/explore/repos")
	assert.NoError(t, err)
	assert.Equal(t, 200, resp.StatusCode)
}

func testGitServerReadOnly(t *testing.T, gitURL string) {
	// Init the state variable
	state, err := k8s.LoadZarfState()
	require.NoError(t, err)
	config.InitState(state)

	// Get the repo as the readonly user
	repoName := "mirror__repo1.dso.mil__platform-one__big-bang__apps__security-tools__twistlock"
	getRepoRequest, _ := http.NewRequest("GET", fmt.Sprintf("%s/api/v1/repos/%s/%s", gitURL, config.ZarfGitPushUser, repoName), nil)
	getRepoResponseBody, err := git.DoHttpThings(getRepoRequest, config.ZarfGitReadUser, config.GetSecret(config.StateGitPull))
	assert.NoError(t, err)

	// Make sure the only permissions are pull (read)
	var bodyMap map[string]interface{}
	json.Unmarshal(getRepoResponseBody, &bodyMap)
	permissionsMap := bodyMap["permissions"].(map[string]interface{})
	assert.False(t, permissionsMap["admin"].(bool))
	assert.False(t, permissionsMap["push"].(bool))
	assert.True(t, permissionsMap["pull"].(bool))
}

func testGitServerTagAndHash(t *testing.T, gitURL string) {
	// Init the state variable
<<<<<<< HEAD
	state, err := k8s.LoadZarfState()
	require.NoError(t, err, "Failed to load Zarf state")
=======
	state := k8s.LoadZarfState()
>>>>>>> 123368c6
	config.InitState(state)

	repoName := "mirror__github.com__defenseunicorns__zarf"

	// Get the Zarf repo tag
	repoTag := "v0.15.0"
	getRepoTagsRequest, _ := http.NewRequest("GET", fmt.Sprintf("%s/api/v1/repos/%s/%s/tags/%s", gitURL, config.ZarfGitPushUser, repoName, repoTag), nil)
	getRepoTagsResponseBody, err := git.DoHttpThings(getRepoTagsRequest, config.ZarfGitReadUser, config.GetSecret(config.StateGitPull))
	assert.NoError(t, err)

	// Make sure the pushed tag exists
	var tagMap map[string]interface{}
	json.Unmarshal(getRepoTagsResponseBody, &tagMap)
	assert.Equal(t, repoTag, tagMap["name"])

	// Get the Zarf repo commit
	repoHash := "c74e2e9626da0400e0a41e78319b3054c53a5d4e"
	getRepoCommitsRequest, _ := http.NewRequest("GET", fmt.Sprintf("%s/api/v1/repos/%s/%s/commits", gitURL, config.ZarfGitPushUser, repoName), nil)
	getRepoCommitsResponseBody, err := git.DoHttpThings(getRepoCommitsRequest, config.ZarfGitReadUser, config.GetSecret(config.StateGitPull))
	assert.NoError(t, err)

	// Make sure the pushed commit exists
	var commitMap []map[string]interface{}
	json.Unmarshal(getRepoCommitsResponseBody, &commitMap)
	assert.Equal(t, repoHash, commitMap[0]["sha"])
}

func waitFluxPodInfoDeployment(t *testing.T) {
	// Deploy the flux example and verify that it works
	path := fmt.Sprintf("build/zarf-package-flux-test-%s.tar.zst", e2e.arch)
	stdOut, stdErr, err := e2e.execZarfCommand("package", "deploy", path, "--confirm")
	require.NoError(t, err, stdOut, stdErr)

	var kubectlOut []byte
	timeout := time.After(3 * time.Minute)

timer:
	for {
		// delay check 3 seconds
		time.Sleep(2 * time.Second)
		select {

		// on timeout abort
		case <-timeout:
			t.Error("Timeout waiting for flux podinfo deployment")

			// after delay, try running
		default:
			// Check that flux deployed the podinfo example
			kubectlOut, err = exec.Command("kubectl", "wait", "deployment", "-n=podinfo", "podinfo", "--for", "condition=Available=True", "--timeout=3s").Output()
			// Log error
			if err != nil {
				t.Log(string(kubectlOut), err)
			} else {
				// Otherwise, break the loop and continue
				break timer
			}
		}
	}

	assert.Contains(t, string(kubectlOut), "condition met")
}<|MERGE_RESOLUTION|>--- conflicted
+++ resolved
@@ -72,12 +72,9 @@
 
 func testGitServerTagAndHash(t *testing.T, gitURL string) {
 	// Init the state variable
-<<<<<<< HEAD
 	state, err := k8s.LoadZarfState()
 	require.NoError(t, err, "Failed to load Zarf state")
-=======
-	state := k8s.LoadZarfState()
->>>>>>> 123368c6
+
 	config.InitState(state)
 
 	repoName := "mirror__github.com__defenseunicorns__zarf"
