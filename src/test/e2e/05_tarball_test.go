--- conflicted
+++ resolved
@@ -29,11 +29,8 @@
 
 	e2e.CleanFiles(deployPath, outputFile)
 
-<<<<<<< HEAD
-	// Create the package with a max size of 1MB
-=======
+
 	// Create the package with a max size of 20MB
->>>>>>> 07541a61
 	stdOut, stdErr, err := e2e.Zarf("package", "create", createPath, "--max-package-size=20", "--confirm")
 	require.NoError(t, err, stdOut, stdErr)
 
