--- conflicted
+++ resolved
@@ -25,13 +25,9 @@
 
 	for key, value := range packageVariables {
 		if value == nil && !CommonOptions.Confirm {
-<<<<<<< HEAD
-			setVal, err := promptVariable(key, nil)
-=======
 			setVal, err := promptVariable(types.ZarfPackageVariable{
 				Name: key,
 			})
->>>>>>> e6a171c9
 
 			if err == nil {
 				packageVariables[key] = &setVal
@@ -121,28 +117,18 @@
 	}
 }
 
-<<<<<<< HEAD
-func promptVariable(varName string, varDefault *string) (string, error) {
-	var value string
-=======
 func promptVariable(variable types.ZarfPackageVariable) (value string, err error) {
->>>>>>> e6a171c9
 
 	if variable.Description != "" {
 		message.Question(variable.Description)
 	}
 
 	prompt := &survey.Input{
-<<<<<<< HEAD
-		Message: "Please provide a value for '" + varName + "'",
+		Message: fmt.Sprintf("Please provide a value for \"%s\"", variable.Name),
 	}
 
-	if varDefault != nil {
-		prompt.Default = *varDefault
-=======
-		Message: fmt.Sprintf("Please provide a value for \"%s\"", variable.Name),
-		Default: variable.Default,
->>>>>>> e6a171c9
+	if variable.Default != nil {
+		prompt.Default = *variable.Default
 	}
 
 	if err = survey.AskOne(prompt, &value); err != nil {
