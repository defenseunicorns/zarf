--- conflicted
+++ resolved
@@ -68,13 +68,12 @@
 
 	SGetPublicKey string
 
-<<<<<<< HEAD
+	// Variables set by the user
 	SetVariableMap map[string]string
-=======
+
 	// Timestamp of when the CLI was started
 	operationStartTime  = time.Now().Unix()
 	dataInjectionMarker = ".zarf-injection-%d"
->>>>>>> 4cc54133
 )
 
 // Timestamp of when the CLI was started
