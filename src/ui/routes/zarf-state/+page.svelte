<script lang="ts">
<<<<<<< HEAD
	import { Cluster } from '$lib/api';
	const clusterState = Cluster.getState();
</script>

{#await clusterState}
	<h3>Loading the Zarf State from the cluster...</h3>
{:then state}
	<div class="mdc-card">
		<div class="mdc-data-table">
			<div class="mdc-data-table__table-container">
				<table class="mdc-data-table__table" aria-label="Dessert calories">
					<thead>
						<tr class="mdc-data-table__header-row">
							<th class="mdc-data-table__header-cell">Key</th>
							<th class="mdc-data-table__header-cell">Value</th>
						</tr>
					</thead>
					<tbody class="mdc-data-table__content">
						{#each Object.entries(state) as [key, data]}
							<tr class="mdc-data-table__row">
								<th class="mdc-data-table__cell" scope="row">{key}</th>
								<td class="mdc-data-table__cell"><pre>{JSON.stringify(data, null, 2)}</pre></td>
							</tr>
						{/each}
					</tbody>
				</table>
			</div>
		</div>
	</div>
{:catch error}
	<p style="color: red">{error.message}</p>
=======
	import { Cluster, State } from '$lib/api';
</script>

{#await Cluster.summary() then summary}
	{#if summary.reachable}
		{#if summary.hasZarf}
			{#await State.read() then state}
				<div class="mdc-card">
					<div class="mdc-data-table">
						<div class="mdc-data-table__table-container">
							<table class="mdc-data-table__table" aria-label="Dessert calories">
								<thead>
									<tr class="mdc-data-table__header-row">
										<th class="mdc-data-table__header-cell">Key</th>
										<th class="mdc-data-table__header-cell">Value</th>
									</tr>
								</thead>
								<tbody class="mdc-data-table__content">
									{#each Object.entries(state) as [key, data]}
										<tr class="mdc-data-table__row">
											<th class="mdc-data-table__cell" scope="row">{key}</th>
											<td class="mdc-data-table__cell">{JSON.stringify(data, null, 2)}</td>
										</tr>
									{/each}
								</tbody>
							</table>
						</div>
					</div>
				</div>
			{:catch error}
				<h3>Something went wrong loading the Zarf State for this cluster</h3>
			{/await}
		{:else}
			<h3>Kubernetes cluster found ({summary.distro}), but it has not been initialed by Zarf</h3>
		{/if}
	{:else}
		<p>Could not find a Kubernetes cluster</p>
	{/if}
>>>>>>> 59766489
{/await}

<style lang="scss">
	@use '@material/card';
	@use '@material/data-table/data-table';

	pre {
		max-width: 56rem;
		overflow: scroll;
	}

	@include card.core-styles;
	@include data-table.core-styles;
	@include data-table.theme-baseline;
</style><|MERGE_RESOLUTION|>--- conflicted
+++ resolved
@@ -1,37 +1,4 @@
 <script lang="ts">
-<<<<<<< HEAD
-	import { Cluster } from '$lib/api';
-	const clusterState = Cluster.getState();
-</script>
-
-{#await clusterState}
-	<h3>Loading the Zarf State from the cluster...</h3>
-{:then state}
-	<div class="mdc-card">
-		<div class="mdc-data-table">
-			<div class="mdc-data-table__table-container">
-				<table class="mdc-data-table__table" aria-label="Dessert calories">
-					<thead>
-						<tr class="mdc-data-table__header-row">
-							<th class="mdc-data-table__header-cell">Key</th>
-							<th class="mdc-data-table__header-cell">Value</th>
-						</tr>
-					</thead>
-					<tbody class="mdc-data-table__content">
-						{#each Object.entries(state) as [key, data]}
-							<tr class="mdc-data-table__row">
-								<th class="mdc-data-table__cell" scope="row">{key}</th>
-								<td class="mdc-data-table__cell"><pre>{JSON.stringify(data, null, 2)}</pre></td>
-							</tr>
-						{/each}
-					</tbody>
-				</table>
-			</div>
-		</div>
-	</div>
-{:catch error}
-	<p style="color: red">{error.message}</p>
-=======
 	import { Cluster, State } from '$lib/api';
 </script>
 
@@ -70,7 +37,6 @@
 	{:else}
 		<p>Could not find a Kubernetes cluster</p>
 	{/if}
->>>>>>> 59766489
 {/await}
 
 <style lang="scss">
