<!-- 
// SPDX-License-Identifier: Apache-2.0
// SPDX-FileCopyrightText: 2021-Present The Zarf Authors
 -->
<script lang="ts">
	import {
		AccordionGroup,
		Icon,
		PackageDetailsCard as PackageDetails,
<<<<<<< HEAD
		PackageComponentAccordion as PackageComponent
=======
		PackageComponentAccordion as PackageComponent,
		PackageSectionHeader as SectionHeader,
		Divider
>>>>>>> d0b3df7f
	} from '$lib/components';
	import { pkgStore } from '$lib/store';
	import { Button, Typography } from '@ui';
</script>

<svelte:head>
	<title>Configure</title>
</svelte:head>
<section class="page-header">
	<Typography variant="h5">Configure Package Deployment</Typography>
</section>

<section class="page-section">
	<SectionHeader>
		<Typography variant="h5" slot="title">Package Details</Typography>
		<span slot="tooltip">At-a-glance simple metadata about the package</span>
	</SectionHeader>
	<PackageDetails pkg={$pkgStore.zarfPackage} />
</section>

<section class="page-section">
<<<<<<< HEAD
	<Typography variant="h5">
		<Icon variant="component" />
		Package Components
		<Typography variant="caption" element="p">
			<span aria-hidden="true">
				<Icon variant="component" class="invisible" />
			</span>
			The following components will be deployed into the cluster. Optional components that are not selected
			will not be deployed.
		</Typography>
=======
	<SectionHeader>
		<Typography variant="h5" slot="title">Components</Typography>
	</SectionHeader>
	<Typography variant="caption" element="p">
		<span aria-hidden="true">
			<Icon variant="component" class="invisible" />
		</span>
		The following components will be deployed into the cluster. Optional components that are not selected
		will not be deployed.
>>>>>>> d0b3df7f
	</Typography>

	<AccordionGroup>
		{#each $pkgStore.zarfPackage.components as component, idx}
			<PackageComponent {idx} {component} readOnly={false} />
		{/each}
	</AccordionGroup>
</section>

<Divider />

<section class="actionButtonsContainer" aria-label="action buttons">
	<Button href="/" variant="outlined" color="secondary">cancel deployment</Button>
	<Button href="/initialize/review" variant="raised" color="secondary">review deployment</Button>
</section><|MERGE_RESOLUTION|>--- conflicted
+++ resolved
@@ -7,13 +7,9 @@
 		AccordionGroup,
 		Icon,
 		PackageDetailsCard as PackageDetails,
-<<<<<<< HEAD
-		PackageComponentAccordion as PackageComponent
-=======
 		PackageComponentAccordion as PackageComponent,
 		PackageSectionHeader as SectionHeader,
 		Divider
->>>>>>> d0b3df7f
 	} from '$lib/components';
 	import { pkgStore } from '$lib/store';
 	import { Button, Typography } from '@ui';
@@ -35,18 +31,6 @@
 </section>
 
 <section class="page-section">
-<<<<<<< HEAD
-	<Typography variant="h5">
-		<Icon variant="component" />
-		Package Components
-		<Typography variant="caption" element="p">
-			<span aria-hidden="true">
-				<Icon variant="component" class="invisible" />
-			</span>
-			The following components will be deployed into the cluster. Optional components that are not selected
-			will not be deployed.
-		</Typography>
-=======
 	<SectionHeader>
 		<Typography variant="h5" slot="title">Components</Typography>
 	</SectionHeader>
@@ -56,7 +40,6 @@
 		</span>
 		The following components will be deployed into the cluster. Optional components that are not selected
 		will not be deployed.
->>>>>>> d0b3df7f
 	</Typography>
 
 	<AccordionGroup>
