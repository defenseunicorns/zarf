--- conflicted
+++ resolved
@@ -554,14 +554,10 @@
 }
 
 export interface ZarfCreateOptions {
-<<<<<<< HEAD
-    cachePath:       string;
-    insecure:        boolean;
-=======
     /**
      * Path to where a .cache directory of cached image that were pulled down to create packages
      */
-    imageCachePath: string;
+    cachePath: string;
     /**
      * Disable the need for shasum validations when pulling down files from the internet
      */
@@ -569,7 +565,6 @@
     /**
      * Location where the finalized Zarf package will be placed
      */
->>>>>>> 3738e134
     outputDirectory: string;
     /**
      * Disable the generation of SBOM materials during package creation
