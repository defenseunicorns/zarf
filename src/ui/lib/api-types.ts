--- conflicted
+++ resolved
@@ -196,15 +196,13 @@
 
 export interface ZarfComponent {
     /**
-<<<<<<< HEAD
+     * Custom commands to run at various stages of a package lifecycle
+     */
+    actions?: ZarfComponentActions;
+    /**
      * Configurations for installing BigBang and Flux in the cluster
      */
     bigbang?: ZarfBigBang;
-=======
-     * Custom commands to run at various stages of a package lifecycle
-     */
-    actions?: ZarfComponentActions;
->>>>>>> ee52cb2e
     /**
      * Helm charts to install during package deploy
      */
@@ -928,7 +926,7 @@
         return invalidValue(typ, val, key, parent);
     }
     if (typ === false) return invalidValue(typ, val, key, parent);
-    let ref: any = undefined;
+    let ref = undefined;
     while (typeof typ === "object" && typ.ref !== undefined) {
         ref = typ.ref;
         typ = typeMap[typ.ref];
@@ -1048,11 +1046,8 @@
         { json: "version", js: "version", typ: "" },
     ], false),
     "ZarfComponent": o([
-<<<<<<< HEAD
+        { json: "actions", js: "actions", typ: u(undefined, r("ZarfComponentActions")) },
         { json: "bigbang", js: "bigbang", typ: u(undefined, r("ZarfBigBang")) },
-=======
-        { json: "actions", js: "actions", typ: u(undefined, r("ZarfComponentActions")) },
->>>>>>> ee52cb2e
         { json: "charts", js: "charts", typ: u(undefined, a(r("ZarfChart"))) },
         { json: "cosignKeyPath", js: "cosignKeyPath", typ: u(undefined, "") },
         { json: "dataInjections", js: "dataInjections", typ: u(undefined, a(r("ZarfDataInjection"))) },
