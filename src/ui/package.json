--- conflicted
+++ resolved
@@ -47,13 +47,8 @@
 		"@testing-library/svelte": "4.0.3",
 		"@tsconfig/svelte": "5.0.0",
 		"@types/prismjs": "1.26.0",
-<<<<<<< HEAD
-		"@typescript-eslint/eslint-plugin": "5.61.0",
-		"@typescript-eslint/parser": "5.61.0",
-=======
 		"@typescript-eslint/eslint-plugin": "6.2.1",
 		"@typescript-eslint/parser": "6.2.1",
->>>>>>> 304f70a4
 		"concurrently": "8.2.0",
 		"eslint": "8.44.0",
 		"eslint-config-prettier": "8.8.0",
