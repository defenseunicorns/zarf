--- conflicted
+++ resolved
@@ -70,22 +70,10 @@
 	return rr
 }
 
-<<<<<<< HEAD
-func verifyAdmission(t *testing.T, rr *httptest.ResponseRecorder, expectedCode int, expectedPatch []operations.PatchOperation, expectedErr error) {
-	t.Helper()
-
-	require.Equal(t, expectedCode, rr.Code)
-
-	if expectedErr != nil {
-		require.Contains(t, rr.Body.String(), expectedErr.Error())
-		return
-	}
-=======
 func verifyAdmission(t *testing.T, rr *httptest.ResponseRecorder, expected admissionTest) {
 	t.Helper()
 
 	require.Equal(t, expected.code, rr.Code)
->>>>>>> 82448945
 
 	var admissionReview v1.AdmissionReview
 
