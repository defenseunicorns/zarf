--- conflicted
+++ resolved
@@ -105,21 +105,4 @@
 		Allowed:  true,
 		PatchOps: patchOperations,
 	}, nil
-<<<<<<< HEAD
-=======
-}
-
-// Reads the state json file that was mounted into the agent pods.
-func getStateFromAgentPod(zarfStatePath string) (types.ZarfState, error) {
-	zarfState := types.ZarfState{}
-
-	// Read the state file
-	stateFile, err := os.ReadFile(zarfStatePath)
-	if err != nil {
-		return zarfState, err
-	}
-
-	// Unmarshal the json file into a Go struct
-	return zarfState, json.Unmarshal(stateFile, &zarfState)
->>>>>>> bea1cfd0
 }