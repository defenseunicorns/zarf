--- conflicted
+++ resolved
@@ -12,15 +12,9 @@
 	"github.com/defenseunicorns/zarf/src/pkg/message"
 )
 
-<<<<<<< HEAD
-// NewAdmissionServer creates and returns a http admission webhook server.
+// NewAdmissionServer creates an http.Server for the mutating webhook admission handler.
 func NewAdmissionServer(port string) *http.Server {
-	message.Debugf("http.NewAdmissionServer(%s)", port)
-=======
-// NewServer creates and return a http.Server.
-func NewServer(port string) *http.Server {
 	message.Debugf("http.NewServer(%s)", port)
->>>>>>> bea1cfd0
 
 	// Instances hooks
 	podsMutation := hooks.NewPodMutationHook()
