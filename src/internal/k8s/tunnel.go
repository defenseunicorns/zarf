package k8s

// Forked from https://github.com/gruntwork-io/terratest/blob/v0.38.8/modules/k8s/tunnel.go

import (
	"fmt"
	"io"
	"io/ioutil"
	"net"
	"net/http"
	"os"
	"os/exec"
	"os/signal"
	"runtime"
	"strconv"
	"strings"
	"sync"
	"syscall"
	"time"

	"github.com/defenseunicorns/zarf/src/types"

	"github.com/defenseunicorns/zarf/src/config"
	"github.com/defenseunicorns/zarf/src/internal/message"
	v1 "k8s.io/api/core/v1"
	"k8s.io/client-go/tools/portforward"
	"k8s.io/client-go/transport/spdy"
)

// Global lock to synchronize port selections
var globalMutex sync.Mutex

const (
	PodResource  = "pod"
	SvcResource  = "svc"
	ZarfRegistry = "REGISTRY"
	ZarfLogging  = "LOGGING"
	ZarfGit      = "GIT"
	ZarfInjector = "INJECTOR"
)

// makeLabels is a helper to format a map of label key and value pairs into a single string for use as a selector.
func makeLabels(labels map[string]string) string {
	var out []string
	for key, value := range labels {
		out = append(out, fmt.Sprintf("%s=%s", key, value))
	}
	return strings.Join(out, ",")
}

// Tunnel is the main struct that configures and manages port forwading tunnels to Kubernetes resources.
type Tunnel struct {
	out          io.Writer
	autoOpen     bool
	localPort    int
	remotePort   int
	namespace    string
	resourceType string
	resourceName string
	urlSuffix    string
	attempt      int
	stopChan     chan struct{}
	readyChan    chan struct{}
	spinner      *message.Spinner
}

// GenerateConnectionTable will print a table of all zarf connect matches found in the cluster
func PrintConnectTable() error {
	list, err := GetServicesByLabelExists(v1.NamespaceAll, config.ZarfConnectLabelName)
	if err != nil {
		return err
	}

	connections := make(types.ConnectStrings)

	for _, svc := range list.Items {
		name := svc.Labels[config.ZarfConnectLabelName]

		// Add the connectstring for processing later in the deployment
		connections[name] = types.ConnectString{
			Description: svc.Annotations[config.ZarfConnectAnnotationDescription],
			Url:         svc.Annotations[config.ZarfConnectAnnotationUrl],
		}
	}

	message.PrintConnectStringTable(connections)

	return nil
}

// NewTunnel will create a new Tunnel struct
// Note that if you use 0 for the local port, an open port on the host system
// will be selected automatically, and the Tunnel struct will be updated with the selected port.
func NewTunnel(namespace, resourceType, resourceName string, local, remote int) *Tunnel {
	message.Debugf("tunnel.NewTunnel(%s, %s, %s, %d, %d)", namespace, resourceType, resourceName, local, remote)
	return &Tunnel{
		out:          ioutil.Discard,
		localPort:    local,
		remotePort:   remote,
		namespace:    namespace,
		resourceType: resourceType,
		resourceName: resourceName,
		stopChan:     make(chan struct{}, 1),
		readyChan:    make(chan struct{}, 1),
	}
}

func NewZarfTunnel() *Tunnel {
	return NewTunnel(ZarfNamespace, SvcResource, "", 0, 0)
}

func (tunnel *Tunnel) EnableAutoOpen() {
	tunnel.autoOpen = true
}

func (tunnel *Tunnel) AddSpinner(spinner *message.Spinner) {
	tunnel.spinner = spinner
}

func (tunnel *Tunnel) Connect(target string, blocking bool) {
	message.Debugf("tunnel.Connect(%s, %#v)", target, blocking)

	switch strings.ToUpper(target) {
	case ZarfRegistry:
		tunnel.resourceName = "zarf-docker-registry"
		tunnel.remotePort = 5000

	case ZarfLogging:
		tunnel.resourceName = "zarf-loki-stack-grafana"
		tunnel.remotePort = 3000
<<<<<<< HEAD
		// Start the logs with something useful
		tunnel.urlSuffix = `/monitor/explore?orgId=1&left=%5B"now-12h","now","Loki",%7B"refId":"Zarf%20Logs","expr":"%7Bnamespace%3D%5C"zarf%5C"%7D"%7D%5D`
=======

>>>>>>> a69efe6f
	case ZarfGit:
		tunnel.resourceName = "zarf-gitea-http"
		tunnel.remotePort = 3000

	case ZarfInjector:
		tunnel.resourceName = "zarf-injector"
		tunnel.remotePort = 5000

	default:
		if target != "" {
			if err := tunnel.checkForZarfConnectLabel(target); err != nil {
				message.Errorf(err, "Problem looking for a zarf connect label in the cluster")
			}
		}

		if tunnel.resourceName == "" {
			message.Fatalf(nil, "Ensure a resource name is provided")
		}
		if tunnel.remotePort < 1 {
			message.Fatal(nil, "A remote port must be specified to connect to.")
		}
	}

	url, err := tunnel.establish()

	// Try to etablish the tunnel up to 3 times
	if err != nil {
		tunnel.attempt++
		// If we have exceeded the number of attempts, exit with an error
		if tunnel.attempt > 3 {
			message.Fatalf(err, "Unable to estbalish tunnel after 3 attempts")
		} else {
			// Otherwise, retry the connection but delay increasing intervals between attempts
			delay := tunnel.attempt * 10
			message.Debug(err)
			message.Infof("Delay creating tunnel, waiting %d seconds...", delay)
			time.Sleep(time.Duration(delay) * time.Second)
			tunnel.Connect(target, blocking)
		}
	}

	if blocking {
		// Otherwise, if this is blocking it is coming from a user request so try to open the URL, but ignore errors
		if tunnel.autoOpen {
			switch runtime.GOOS {
			case "linux":
				_ = exec.Command("xdg-open", url).Start()
			case "windows":
				_ = exec.Command("rundll32", "url.dll,FileProtocolHandler", url).Start()
			case "darwin":
				_ = exec.Command("open", url).Start()
			}
		} else {
			// Dump the tunnel URL to the console for other tools if not auto-opening
			fmt.Print(url)
		}

		// Dump the tunnel URL to the console for other tools to use
		fmt.Print(url)

		// Since this blocking, set the defer now so it closes properly on sigterm
		defer tunnel.Close()

		// Keep this open until an interrupt signal is received
		c := make(chan os.Signal)
		signal.Notify(c, os.Interrupt, syscall.SIGTERM)
		go func() {
			<-c
			os.Exit(0)
		}()

		for {
			runtime.Gosched()
		}
	}
}

// Endpoint returns the tunnel endpoint
func (tunnel *Tunnel) Endpoint() string {
	message.Debug("tunnel.Endpoint()")
	return fmt.Sprintf("127.0.0.1:%d", tunnel.localPort)
}

// HttpEndpoint returns the tunnel endpoint as a HTTP URL string
func (tunnel *Tunnel) HttpEndpoint() string {
	message.Debug("tunnel.HttpEndpoint()")
	return fmt.Sprintf("http://%s", tunnel.Endpoint())
}

// Close disconnects a tunnel connection by closing the StopChan, thereby stopping the goroutine.
func (tunnel *Tunnel) Close() {
	message.Debug("tunnel.Close()")
	close(tunnel.stopChan)
}

func (tunnel *Tunnel) checkForZarfConnectLabel(name string) error {
	message.Debugf("tunnel.checkForZarfConnectLabel(%s)", name)
	matches, err := GetServicesByLabel("", config.ZarfConnectLabelName, name)
	if err != nil {
		return fmt.Errorf("unable to lookup the service: %w", err)
	}

	if len(matches.Items) > 0 {
		// If there is a match, use the first one as these are supposed to be unique
		svc := matches.Items[0]

		// Reset based on the matched params
		tunnel.resourceType = SvcResource
		tunnel.resourceName = svc.Name
		tunnel.namespace = svc.Namespace
		// Only support a service with a single port
		tunnel.remotePort = svc.Spec.Ports[0].TargetPort.IntValue()

		// Add the url suffix too
		tunnel.urlSuffix = svc.Annotations[config.ZarfConnectAnnotationUrl]

		message.Debugf("tunnel connection match: %s/%s on port %d", svc.Namespace, svc.Name, tunnel.remotePort)
	}

	return nil
}

// establish opens a tunnel to a kubernetes resource, as specified by the provided tunnel struct.
func (tunnel *Tunnel) establish() (string, error) {
	message.Debug("tunnel.Establish()")

	var err error
	var spinner *message.Spinner

	// Track this locally as we may need to retry if the tunnel fails
	localPort := tunnel.localPort

	// If the local-port is 0, get an available port before continuing. We do this here instead of relying on the
	// underlying port-forwarder library, because the port-forwarder library does not expose the selected local port in a
	// machine-readable manner.
	// Synchronize on the global lock to avoid race conditions with concurrently selecting the same available port,
	// since there is a brief moment between `GetAvailablePort` and `forwarder.ForwardPorts` where the selected port
	// is available for selection again.
	if localPort == 0 {
		message.Debugf("Requested local port is 0. Selecting an open port on host system")
		localPort, err = GetAvailablePort()
		if err != nil {
			return "", fmt.Errorf("unable to find an available port: %w", err)
		}
		message.Debugf("Selected port %d", localPort)
		globalMutex.Lock()
		defer globalMutex.Unlock()
	}

	spinnerMessage := fmt.Sprintf("Opening tunnel %d -> %d for %s/%s in namespace %s",
		localPort,
		tunnel.remotePort,
		tunnel.resourceType,
		tunnel.resourceName,
		tunnel.namespace,
	)

	if tunnel.spinner != nil {
		spinner = tunnel.spinner
		spinner.Updatef(spinnerMessage)
	} else {
		spinner = message.NewProgressSpinner(spinnerMessage)
		defer spinner.Stop()
	}

	// Find the pod to port forward to
	podName, err := tunnel.getAttachablePodForResource()
	if err != nil {
		return "", fmt.Errorf("unable to find pod attached to given resource: %w", err)
	}
	spinner.Debugf("Selected pod %s to open port forward to", podName)

	clientset := getClientset()

	// Build url to the port forward endpoint
	// example: http://localhost:8080/api/v1/namespaces/helm/pods/tiller-deploy-9itlq/portforward
	postEndpoint := clientset.CoreV1().RESTClient().Post()
	namespace := tunnel.namespace
	portForwardCreateURL := postEndpoint.
		Resource("pods").
		Namespace(namespace).
		Name(podName).
		SubResource("portforward").
		URL()

	spinner.Debugf("Using URL %s to create portforward", portForwardCreateURL)

	restConfig := getRestConfig()

	// Construct the spdy client required by the client-go portforward library
	transport, upgrader, err := spdy.RoundTripperFor(restConfig)
	if err != nil {
		return "", fmt.Errorf("unable to create the spdy client %w", err)
	}
	dialer := spdy.NewDialer(upgrader, &http.Client{Transport: transport}, "POST", portForwardCreateURL)

	// Construct a new PortForwarder struct that manages the instructed port forward tunnel
	ports := []string{fmt.Sprintf("%d:%d", localPort, tunnel.remotePort)}
	portforwarder, err := portforward.New(dialer, ports, tunnel.stopChan, tunnel.readyChan, tunnel.out, tunnel.out)
	if err != nil {
		return "", fmt.Errorf("unable to create the port forward: %w", err)
	}

	// Open the tunnel in a goroutine so that it is available in the background. Report errors to the main goroutine via
	// a new channel.
	errChan := make(chan error)
	go func() {
		errChan <- portforwarder.ForwardPorts()
	}()

	// Wait for an error or the tunnel to be ready
	select {
	case err = <-errChan:
		if tunnel.spinner == nil {
			spinner.Stop()
		}
		return "", fmt.Errorf("unable to start the tunnel: %w", err)
	case <-portforwarder.Ready:
		// Store for endpoint output
		tunnel.localPort = localPort
		url := fmt.Sprintf("http://%s:%d%s", config.IPV4Localhost, localPort, tunnel.urlSuffix)
		msg := fmt.Sprintf("Creating port forwarding tunnel at %s", url)
		if tunnel.spinner == nil {
			spinner.Successf(msg)
		} else {
			spinner.Updatef(msg)
		}
		return url, nil
	}
}

// GetAvailablePort retrieves an available port on the host machine. This delegates the port selection to the golang net
// library by starting a server and then checking the port that the server is using.
func GetAvailablePort() (int, error) {
	message.Debug("tunnel.GetAvailablePort()")
	l, err := net.Listen("tcp", ":0")
	if err != nil {
		return 0, err
	}
	defer func(l net.Listener) {
		// ignore this error because it won't help us to tell the user
		_ = l.Close()
	}(l)

	_, p, err := net.SplitHostPort(l.Addr().String())
	if err != nil {
		return 0, err
	}
	port, err := strconv.Atoi(p)
	if err != nil {
		return 0, err
	}
	return port, err
}

// getAttachablePodForResource will find a pod that can be port forwarded to the provided resource type and return
// the name.
func (tunnel *Tunnel) getAttachablePodForResource() (string, error) {
	message.Debug("tunnel.GettAttachablePodForResource()")
	switch tunnel.resourceType {
	case PodResource:
		return tunnel.resourceName, nil
	case SvcResource:
		return tunnel.getAttachablePodForService()
	default:
		return "", fmt.Errorf("unknown resource type: %s", tunnel.resourceType)
	}
}

// getAttachablePodForServiceE will find an active pod associated with the Service and return the pod name.
func (tunnel *Tunnel) getAttachablePodForService() (string, error) {
	message.Debug("tunnel.getAttachablePodForService()")
	service, err := GetService(tunnel.namespace, tunnel.resourceName)
	if err != nil {
		return "", fmt.Errorf("unable to find the service: %w", err)
	}
	selectorLabelsOfPods := makeLabels(service.Spec.Selector)

	servicePods := WaitForPodsAndContainers(types.ZarfContainerTarget{
		Namespace: tunnel.namespace,
		Selector:  selectorLabelsOfPods,
	}, false)

	return servicePods[0], nil
}<|MERGE_RESOLUTION|>--- conflicted
+++ resolved
@@ -128,13 +128,10 @@
 	case ZarfLogging:
 		tunnel.resourceName = "zarf-loki-stack-grafana"
 		tunnel.remotePort = 3000
-<<<<<<< HEAD
 		// Start the logs with something useful
 		tunnel.urlSuffix = `/monitor/explore?orgId=1&left=%5B"now-12h","now","Loki",%7B"refId":"Zarf%20Logs","expr":"%7Bnamespace%3D%5C"zarf%5C"%7D"%7D%5D`
-=======
-
->>>>>>> a69efe6f
-	case ZarfGit:
+
+  case ZarfGit:
 		tunnel.resourceName = "zarf-gitea-http"
 		tunnel.remotePort = 3000
 
