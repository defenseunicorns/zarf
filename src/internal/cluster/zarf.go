// SPDX-License-Identifier: Apache-2.0
// SPDX-FileCopyrightText: 2021-Present The Zarf Authors

// Package cluster contains Zarf-specific cluster management functions.
package cluster

import (
	"context"
	"encoding/json"
	"fmt"
	"strings"

	"github.com/defenseunicorns/zarf/src/config"
	"github.com/defenseunicorns/zarf/src/pkg/message"
	"github.com/defenseunicorns/zarf/src/types"
	autoscalingV2 "k8s.io/api/autoscaling/v2"
	corev1 "k8s.io/api/core/v1"
	metav1 "k8s.io/apimachinery/pkg/apis/meta/v1"
)

// GetDeployedZarfPackages gets metadata information about packages that have been deployed to the cluster.
// We determine what packages have been deployed to the cluster by looking for specific secrets in the Zarf namespace.
// Returns a list of DeployedPackage structs and a list of errors.
func (c *Cluster) GetDeployedZarfPackages() ([]types.DeployedPackage, []error) {
	var deployedPackages = []types.DeployedPackage{}
	var errorList []error
	// Get the secrets that describe the deployed packages
	secrets, err := c.GetSecretsWithLabel(ZarfNamespaceName, ZarfPackageInfoLabel)
	if err != nil {
		return deployedPackages, append(errorList, err)
	}

	// Process the k8s secret into our internal structs
	for _, secret := range secrets.Items {
		if strings.HasPrefix(secret.Name, config.ZarfPackagePrefix) {
			var deployedPackage types.DeployedPackage
			err := json.Unmarshal(secret.Data["data"], &deployedPackage)
			// add the error to the error list
			if err != nil {
				errorList = append(errorList, fmt.Errorf("unable to unmarshal the secret %s/%s", secret.Namespace, secret.Name))
			} else {
				deployedPackages = append(deployedPackages, deployedPackage)
			}
		}
	}

	// TODO: If we move this function out of `internal` we should return a more standard singular error.
	return deployedPackages, errorList
}

// GetDeployedPackage gets the metadata information about the package name provided (if it exists in the cluster).
// We determine what packages have been deployed to the cluster by looking for specific secrets in the Zarf namespace.
func (c *Cluster) GetDeployedPackage(packageName string) (types.DeployedPackage, error) {
	var deployedPackage = types.DeployedPackage{}

	// Get the secret that describes the deployed init package
	secret, err := c.GetSecret(ZarfNamespaceName, config.ZarfPackagePrefix+packageName)
	if err != nil {
		return deployedPackage, err
	}

	err = json.Unmarshal(secret.Data["data"], &deployedPackage)
	return deployedPackage, err
}

// StripZarfLabelsAndSecretsFromNamespaces removes metadata and secrets from existing namespaces no longer manged by Zarf.
func (c *Cluster) StripZarfLabelsAndSecretsFromNamespaces() {
	spinner := message.NewProgressSpinner("Removing zarf metadata & secrets from existing namespaces not managed by Zarf")
	defer spinner.Stop()

	deleteOptions := metav1.DeleteOptions{}
	listOptions := metav1.ListOptions{
		LabelSelector: config.ZarfManagedByLabel + "=zarf",
	}

	if namespaces, err := c.GetNamespaces(); err != nil {
		spinner.Errorf(err, "Unable to get k8s namespaces")
	} else {
		for _, namespace := range namespaces.Items {
			if _, ok := namespace.Labels[agentLabel]; ok {
				spinner.Updatef("Removing Zarf Agent label for namespace %s", namespace.Name)
				delete(namespace.Labels, agentLabel)
				if _, err = c.UpdateNamespace(&namespace); err != nil {
					// This is not a hard failure, but we should log it
					spinner.Errorf(err, "Unable to update the namespace labels for %s", namespace.Name)
				}
			}

<<<<<<< HEAD
			spinner.Updatef("Removing Zarf secrets for namespace %s", namespace.Name)
			err := c.Kube.Clientset.CoreV1().
				Secrets(namespace.Name).
				DeleteCollection(context.TODO(), deleteOptions, listOptions)
			if err != nil {
				spinner.Errorf(err, "Unable to delete secrets from namespace %s", namespace.Name)
=======
			for _, namespace := range namespaces.Items {
				spinner.Updatef("Removing Zarf secrets for namespace %s", namespace.Name)
				err := c.Clientset.CoreV1().
					Secrets(namespace.Name).
					DeleteCollection(context.TODO(), deleteOptions, listOptions)
				if err != nil {
					spinner.Errorf(err, "Unable to delete secrets from namespace %s", namespace.Name)
				}
>>>>>>> 575cdefc
			}
		}
	}

	spinner.Success()
}

// RecordPackageDeployment saves metadata about a package that has been deployed to the cluster.
func (c *Cluster) RecordPackageDeployment(pkg types.ZarfPackage, components []types.DeployedComponent, connectStrings types.ConnectStrings) error {
	// Generate a secret that describes the package that is being deployed
	packageName := pkg.Metadata.Name
	deployedPackageSecret := c.GenerateSecret(ZarfNamespaceName, config.ZarfPackagePrefix+packageName, corev1.SecretTypeOpaque)
	deployedPackageSecret.Labels[ZarfPackageInfoLabel] = packageName

	stateData, _ := json.Marshal(types.DeployedPackage{
		Name:               packageName,
		CLIVersion:         config.CLIVersion,
		Data:               pkg,
		DeployedComponents: components,
		ConnectStrings:     connectStrings,
	})

	deployedPackageSecret.Data = map[string][]byte{"data": stateData}

	return c.CreateOrUpdateSecret(deployedPackageSecret)
}

// EnableRegHPAScaleDown enables the HPA scale down for the Zarf Registry.
func (c *Cluster) EnableRegHPAScaleDown() error {
	hpa, err := c.GetHPA(ZarfNamespaceName, "zarf-docker-registry")
	if err != nil {
		return err
	}

	// Enable HPA scale down.
	policy := autoscalingV2.MinChangePolicySelect
	hpa.Spec.Behavior.ScaleDown.SelectPolicy = &policy

	// Save the HPA changes.
	if _, err = c.UpdateHPA(hpa); err != nil {
		return err
	}

	return nil
}

// DisableRegHPAScaleDown disables the HPA scale down for the Zarf Registry.
func (c *Cluster) DisableRegHPAScaleDown() error {
	hpa, err := c.GetHPA(ZarfNamespaceName, "zarf-docker-registry")
	if err != nil {
		return err
	}

	// Disable HPA scale down.
	policy := autoscalingV2.DisabledPolicySelect
	hpa.Spec.Behavior.ScaleDown.SelectPolicy = &policy

	// Save the HPA changes.
	if _, err = c.UpdateHPA(hpa); err != nil {
		return err
	}

	return nil
}<|MERGE_RESOLUTION|>--- conflicted
+++ resolved
@@ -86,23 +86,12 @@
 				}
 			}
 
-<<<<<<< HEAD
 			spinner.Updatef("Removing Zarf secrets for namespace %s", namespace.Name)
-			err := c.Kube.Clientset.CoreV1().
+			err := c.Clientset.CoreV1().
 				Secrets(namespace.Name).
 				DeleteCollection(context.TODO(), deleteOptions, listOptions)
 			if err != nil {
 				spinner.Errorf(err, "Unable to delete secrets from namespace %s", namespace.Name)
-=======
-			for _, namespace := range namespaces.Items {
-				spinner.Updatef("Removing Zarf secrets for namespace %s", namespace.Name)
-				err := c.Clientset.CoreV1().
-					Secrets(namespace.Name).
-					DeleteCollection(context.TODO(), deleteOptions, listOptions)
-				if err != nil {
-					spinner.Errorf(err, "Unable to delete secrets from namespace %s", namespace.Name)
-				}
->>>>>>> 575cdefc
 			}
 		}
 	}
