// SPDX-License-Identifier: Apache-2.0
// SPDX-FileCopyrightText: 2021-Present The Zarf Authors

// Package cluster contains Zarf-specific cluster management functions.
package cluster

import (
	"context"
	"encoding/json"
	"errors"
	"fmt"
	"strings"
	"time"

	"github.com/defenseunicorns/zarf/src/config"
	"github.com/defenseunicorns/zarf/src/pkg/message"
	"github.com/defenseunicorns/zarf/src/types"
	autoscalingV2 "k8s.io/api/autoscaling/v2"
	corev1 "k8s.io/api/core/v1"
	metav1 "k8s.io/apimachinery/pkg/apis/meta/v1"
)

// GetDeployedZarfPackages gets metadata information about packages that have been deployed to the cluster.
// We determine what packages have been deployed to the cluster by looking for specific secrets in the Zarf namespace.
// Returns a list of DeployedPackage structs and a list of errors.
func (c *Cluster) GetDeployedZarfPackages() ([]types.DeployedPackage, []error) {
	var deployedPackages = []types.DeployedPackage{}
	var errorList []error
	// Get the secrets that describe the deployed packages
	secrets, err := c.GetSecretsWithLabel(ZarfNamespaceName, ZarfPackageInfoLabel)
	if err != nil {
		return deployedPackages, append(errorList, err)
	}

	// Process the k8s secret into our internal structs
	for _, secret := range secrets.Items {
		if strings.HasPrefix(secret.Name, config.ZarfPackagePrefix) {
			var deployedPackage types.DeployedPackage
			err := json.Unmarshal(secret.Data["data"], &deployedPackage)
			// add the error to the error list
			if err != nil {
				errorList = append(errorList, fmt.Errorf("unable to unmarshal the secret %s/%s", secret.Namespace, secret.Name))
			} else {
				deployedPackages = append(deployedPackages, deployedPackage)
			}
		}
	}

	// TODO: If we move this function out of `internal` we should return a more standard singular error.
	return deployedPackages, errorList
}

// GetDeployedPackage gets the metadata information about the package name provided (if it exists in the cluster).
// We determine what packages have been deployed to the cluster by looking for specific secrets in the Zarf namespace.
func (c *Cluster) GetDeployedPackage(packageName string) (deployedPackage *types.DeployedPackage, err error) {
	// Get the secret that describes the deployed package
	secret, err := c.GetSecret(ZarfNamespaceName, config.ZarfPackagePrefix+packageName)
	if err != nil {
		return deployedPackage, err
	}

	return deployedPackage, json.Unmarshal(secret.Data["data"], &deployedPackage)
}

// StripZarfLabelsAndSecretsFromNamespaces removes metadata and secrets from existing namespaces no longer manged by Zarf.
func (c *Cluster) StripZarfLabelsAndSecretsFromNamespaces() {
	spinner := message.NewProgressSpinner("Removing zarf metadata & secrets from existing namespaces not managed by Zarf")
	defer spinner.Stop()

	deleteOptions := metav1.DeleteOptions{}
	listOptions := metav1.ListOptions{
		LabelSelector: config.ZarfManagedByLabel + "=zarf",
	}

	if namespaces, err := c.GetNamespaces(); err != nil {
		spinner.Errorf(err, "Unable to get k8s namespaces")
	} else {
		for _, namespace := range namespaces.Items {
			if _, ok := namespace.Labels[agentLabel]; ok {
				spinner.Updatef("Removing Zarf Agent label for namespace %s", namespace.Name)
				delete(namespace.Labels, agentLabel)
				if _, err = c.UpdateNamespace(&namespace); err != nil {
					// This is not a hard failure, but we should log it
					spinner.Errorf(err, "Unable to update the namespace labels for %s", namespace.Name)
				}
			}

			spinner.Updatef("Removing Zarf secrets for namespace %s", namespace.Name)
			err := c.Clientset.CoreV1().
				Secrets(namespace.Name).
				DeleteCollection(context.TODO(), deleteOptions, listOptions)
			if err != nil {
				spinner.Errorf(err, "Unable to delete secrets from namespace %s", namespace.Name)
			}
		}
	}

	spinner.Success()
}

// PackageSecretNeedsWait checks if a package component has a running webhook that needs to be waited on.
func (c *Cluster) PackageSecretNeedsWait(deployedPackage *types.DeployedPackage, component types.ZarfComponent, skipWebhooks bool) (needsWait bool, waitSeconds int, hookName string) {

	// Skip checking webhook status when '--skip-webhooks' flag is provided and for YOLO packages
	if skipWebhooks || deployedPackage == nil || deployedPackage.Data.Metadata.YOLO {
		return false, 0, ""
	}

	// Look for the specified component
	hookMap, componentExists := deployedPackage.ComponentWebhooks[component.Name]
	if !componentExists {
		return false, 0, "" // Component not found, no need to wait
	}

	// Check if there are any "Running" webhooks for the component that we need to wait for
	for hookName, webhook := range hookMap {
		if webhook.Status == types.WebhookStatusRunning {
			return true, webhook.WaitDurationSeconds, hookName
		}
	}

	// If we get here, the component doesn't need to wait for a webhook to run
	return false, 0, ""
}

// RecordPackageDeploymentAndWait records the deployment of a package to the cluster and waits for any webhooks to complete.
func (c *Cluster) RecordPackageDeploymentAndWait(pkg types.ZarfPackage, components []types.DeployedComponent, connectStrings types.ConnectStrings, generation int, component types.ZarfComponent, skipWebhooks bool) (deployedPackage *types.DeployedPackage, err error) {

	deployedPackage, err = c.RecordPackageDeployment(pkg, components, connectStrings, generation)
	if err != nil {
		return nil, err
	}

	packageNeedsWait, waitSeconds, hookName := c.PackageSecretNeedsWait(deployedPackage, component, skipWebhooks)
	// If no webhooks need to complete, we can return immediately.
	if !packageNeedsWait {
		return nil, nil
	}

	// Timebox the amount of time we wait for a webhook to complete before erroring
	waitDuration := types.DefaultWebhookWaitDuration
	if waitSeconds > 0 {
		waitDuration = time.Duration(waitSeconds) * time.Second
	}
	timeout := time.After(waitDuration)

	// We need to wait for this package to finish having webhooks run, create a spinner and keep checking until it's ready
	spinner := message.NewProgressSpinner("Waiting for webhook '%s' to complete for component '%s'", hookName, component.Name)
	defer spinner.Stop()
	for packageNeedsWait {
		select {
		// On timeout, abort and return an error.
		case <-timeout:
			return nil, errors.New("timed out waiting for package deployment to complete")
		default:
			// Wait for 1 second before checking the secret again
			time.Sleep(1 * time.Second)
			deployedPackage, err = c.GetDeployedPackage(deployedPackage.Name)
			if err != nil {
				return nil, err
			}
			packageNeedsWait, _, _ = c.PackageSecretNeedsWait(deployedPackage, component, skipWebhooks)
		}
	}

	spinner.Success()
	return deployedPackage, nil
}

// RecordPackageDeployment saves metadata about a package that has been deployed to the cluster.
<<<<<<< HEAD
func (c *Cluster) RecordPackageDeployment(pkg *types.ZarfPackage, components []types.DeployedComponent, connectStrings types.ConnectStrings) error {
	// Generate a secret that describes the package that is being deployed
=======
func (c *Cluster) RecordPackageDeployment(pkg types.ZarfPackage, components []types.DeployedComponent, connectStrings types.ConnectStrings, generation int) (deployedPackage *types.DeployedPackage, err error) {
>>>>>>> 65b51e12
	packageName := pkg.Metadata.Name

	// Generate a secret that describes the package that is being deployed
	secretName := config.ZarfPackagePrefix + packageName
	deployedPackageSecret := c.GenerateSecret(ZarfNamespaceName, secretName, corev1.SecretTypeOpaque)
	deployedPackageSecret.Labels[ZarfPackageInfoLabel] = packageName

	// Attempt to load information about webhooks for the package
	var componentWebhooks map[string]map[string]types.Webhook
	existingPackageSecret, err := c.GetDeployedPackage(packageName)
	if err != nil {
		message.Debugf("Unable to fetch existing secret for package '%s': %s", packageName, err.Error())
	}
	if existingPackageSecret != nil {
		componentWebhooks = existingPackageSecret.ComponentWebhooks
	}

	deployedPackage = &types.DeployedPackage{
		Name:               packageName,
		CLIVersion:         config.CLIVersion,
		Data:               *pkg,
		DeployedComponents: components,
		ConnectStrings:     connectStrings,
		Generation:         generation,
		ComponentWebhooks:  componentWebhooks,
	}

	packageData, err := json.Marshal(deployedPackage)
	if err != nil {
		return nil, err
	}

	// Update the package secret
	deployedPackageSecret.Data = map[string][]byte{"data": packageData}
	var updatedSecret *corev1.Secret
	if updatedSecret, err = c.CreateOrUpdateSecret(deployedPackageSecret); err != nil {
		return nil, fmt.Errorf("failed to record package deployment in secret '%s'", deployedPackageSecret.Name)
	}

	if err := json.Unmarshal(updatedSecret.Data["data"], &deployedPackage); err != nil {
		return nil, err
	}

	return deployedPackage, nil
}

// EnableRegHPAScaleDown enables the HPA scale down for the Zarf Registry.
func (c *Cluster) EnableRegHPAScaleDown() error {
	hpa, err := c.GetHPA(ZarfNamespaceName, "zarf-docker-registry")
	if err != nil {
		return err
	}

	// Enable HPA scale down.
	policy := autoscalingV2.MinChangePolicySelect
	hpa.Spec.Behavior.ScaleDown.SelectPolicy = &policy

	// Save the HPA changes.
	if _, err = c.UpdateHPA(hpa); err != nil {
		return err
	}

	return nil
}

// DisableRegHPAScaleDown disables the HPA scale down for the Zarf Registry.
func (c *Cluster) DisableRegHPAScaleDown() error {
	hpa, err := c.GetHPA(ZarfNamespaceName, "zarf-docker-registry")
	if err != nil {
		return err
	}

	// Disable HPA scale down.
	policy := autoscalingV2.DisabledPolicySelect
	hpa.Spec.Behavior.ScaleDown.SelectPolicy = &policy

	// Save the HPA changes.
	if _, err = c.UpdateHPA(hpa); err != nil {
		return err
	}

	return nil
}

// GetInstalledChartsForComponent returns any installed Helm Charts for the provided package component.
func (c *Cluster) GetInstalledChartsForComponent(packageName string, component types.ZarfComponent) (installedCharts []types.InstalledChart, err error) {
	deployedPackage, err := c.GetDeployedPackage(packageName)
	if err != nil {
		return installedCharts, err
	}

	for _, deployedComponent := range deployedPackage.DeployedComponents {
		if deployedComponent.Name == component.Name {
			installedCharts = append(installedCharts, deployedComponent.InstalledCharts...)
		}
	}

	return installedCharts, nil
}<|MERGE_RESOLUTION|>--- conflicted
+++ resolved
@@ -168,12 +168,7 @@
 }
 
 // RecordPackageDeployment saves metadata about a package that has been deployed to the cluster.
-<<<<<<< HEAD
-func (c *Cluster) RecordPackageDeployment(pkg *types.ZarfPackage, components []types.DeployedComponent, connectStrings types.ConnectStrings) error {
-	// Generate a secret that describes the package that is being deployed
-=======
 func (c *Cluster) RecordPackageDeployment(pkg types.ZarfPackage, components []types.DeployedComponent, connectStrings types.ConnectStrings, generation int) (deployedPackage *types.DeployedPackage, err error) {
->>>>>>> 65b51e12
 	packageName := pkg.Metadata.Name
 
 	// Generate a secret that describes the package that is being deployed
@@ -194,7 +189,7 @@
 	deployedPackage = &types.DeployedPackage{
 		Name:               packageName,
 		CLIVersion:         config.CLIVersion,
-		Data:               *pkg,
+		Data:               pkg,
 		DeployedComponents: components,
 		ConnectStrings:     connectStrings,
 		Generation:         generation,
