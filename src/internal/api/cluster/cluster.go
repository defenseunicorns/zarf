--- conflicted
+++ resolved
@@ -26,12 +26,9 @@
 	var hasZarf bool
 	var k8sRevision string
 
-<<<<<<< HEAD
 	c, err := cluster.NewClusterWithWait(5*time.Second, false)
-=======
-	c, err := cluster.NewClusterWithWait(5 * time.Second)
 	rawConfig, _ := clientcmd.NewDefaultClientConfigLoadingRules().GetStartingConfig()
->>>>>>> a8187006
+
 	reachable = err == nil
 	if reachable {
 		distro, _ = c.Kube.DetectDistro()
