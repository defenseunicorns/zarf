// SPDX-License-Identifier: Apache-2.0
// SPDX-FileCopyrightText: 2021-Present The Zarf Authors

// Package git contains functions for interacting with git repositories.
package git

import (
<<<<<<< HEAD
	"context"
	"errors"
=======
>>>>>>> 1588a986
	"fmt"
	"path"
	"strings"

	"github.com/defenseunicorns/zarf/src/config"
	"github.com/defenseunicorns/zarf/src/pkg/utils"
<<<<<<< HEAD
	"github.com/defenseunicorns/zarf/src/pkg/utils/exec"
	"github.com/go-git/go-git/v5"
=======
>>>>>>> 1588a986
	"github.com/go-git/go-git/v5/plumbing"
)

// DownloadRepoToTemp clones or updates a repo into a temp folder to perform ephemeral actions (i.e. process chart repos).
func (g *Git) DownloadRepoToTemp(gitURL string) (path string, err error) {
	g.Spinner.Updatef("g.DownloadRepoToTemp(%s)", gitURL)
	if path, err = utils.MakeTempDir(config.CommonOptions.TempDirectory); err != nil {
		return "", fmt.Errorf("unable to create tmpdir: %w", err)
	}

	// If downloading to temp, grab all tags since the repo isn't being
	// packaged anyway, and it saves us from having to fetch the tags
	// later if we need them.
	if err = g.Pull(gitURL, path); err != nil {
		return "", fmt.Errorf("unable to pull the git repo at %s: %w", gitURL, err)
	}

	return path, nil
}

// Pull clones or updates a git repository into the target folder.
<<<<<<< HEAD
func (g *Git) Pull(gitURL, targetFolder string) (path string, err error) {
	g.Spinner.Updatef("g.Pull(%s)", gitURL)
	repoName, err := g.TransformURLtoRepoName(gitURL)
=======
func (g *Git) Pull(gitURL, targetFolder string) error {
	g.Spinner.Updatef("Processing git repo %s", gitURL)

	// Find the Zarf-specific repo name from the git URL.
	get, err := utils.MatchRegex(gitURLRegex, gitURL)
>>>>>>> 1588a986
	if err != nil {
		return fmt.Errorf("unable to parse git url (%s): %w", gitURL, err)
	}

	// Setup the reference for this repository
	refPlain := get("ref")

	var ref plumbing.ReferenceName

	// Parse the ref from the git URL.
	if refPlain != emptyRef {
		ref = g.parseRef(refPlain)
	}

	// Construct a path unique to this git repo
	repoFolder := fmt.Sprintf("%s-%d", get("repo"), utils.GetCRCHash(gitURL))
	g.GitPath = path.Join(targetFolder, repoFolder)

	// Construct the remote URL without the reference
	gitURLNoRef := fmt.Sprintf("%s%s/%s%s", get("proto"), get("hostPath"), get("repo"), get("git"))

<<<<<<< HEAD
	onlyFetchRef := matches[idx("atRef")] != ""
	gitURLNoRef := fmt.Sprintf("%s%s/%s%s", matches[idx("proto")], matches[idx("hostPath")], matches[idx("repo")], matches[idx("git")])
	repo, err := g.clone(gitCachePath, gitURLNoRef, onlyFetchRef)
	if err == git.ErrRepositoryAlreadyExists {
		// Pull the latest changes from the online repo.
		message.Debug("Repo already cloned, pulling any upstream changes...")
		gitCred := utils.FindAuthForHost(gitURL)
		pullOptions := &git.PullOptions{
			RemoteName: onlineRemoteName,
		}

		// If we have credentials for this host, use them.
		if gitCred != nil {
			pullOptions.Auth = &gitCred.Auth
		}

		worktree, err := repo.Worktree()
		if err != nil {
			return fmt.Errorf("unable to get the worktree for the repo (%s): %w", gitURL, err)
		}
		err = worktree.Pull(pullOptions)
		if errors.Is(err, git.NoErrAlreadyUpToDate) {
			message.Debug("Repo already up to date")
		} else if err != nil {
			g.Spinner.Updatef("Falling back to host git for %s", gitURL)
			execCfg := exec.Config{
				Dir:    gitCachePath,
				Stdout: g.Spinner,
				Stderr: g.Spinner,
			}
			_, _, err := exec.CmdWithContext(context.TODO(), execCfg, "git", "pull")
			if err != nil {
				return fmt.Errorf("unable to pull the repo (%s): %w", gitURL, err)
			}
		}

		// NOTE: Since pull doesn't pull any new tags, we need to fetch them.
		fetchOptions := git.FetchOptions{RemoteName: onlineRemoteName, Tags: git.AllTags}
		if err := g.fetch(gitCachePath, &fetchOptions); err != nil {
			return err
		}

	} else if err != nil {
=======
	// Clone the git repository.
	err = g.clone(gitURLNoRef, ref)
	if err != nil {
>>>>>>> 1588a986
		return fmt.Errorf("not a valid git repo or unable to clone (%s): %w", gitURL, err)
	}

	if ref != emptyRef && !ref.IsBranch() {
		// Remove the "refs/tags/" prefix from the ref.
		stripped := strings.TrimPrefix(refPlain, "refs/tags/")

		// Use the plain ref as part of the branch name so it is unique and doesn't conflict with other refs.
		alias := fmt.Sprintf("zarf-ref-%s", stripped)
		trunkBranchName := plumbing.NewBranchReferenceName(alias)

<<<<<<< HEAD
	if onlyFetchRef {
		ref := matches[idx("ref")]

		// Identify the remote trunk branch name.
		trunkBranchName := plumbing.NewBranchReferenceName("master")
		head, err := repo.Head()

		// No repo head available.
		if err != nil {
			g.Spinner.Errorf(err, "Failed to identify repo head. Ref will be pushed to 'master'.")
		} else if head.Name().IsBranch() {
			// Valid repo head and it is a branch.
			trunkBranchName = head.Name()
		} else {
			// Valid repo head but not a branch.
			g.Spinner.Errorf(nil, "No branch found for this repo head. Ref will be pushed to 'master'.")
		}

		_, err = g.removeLocalTagRefs()
		if err != nil {
			return fmt.Errorf("unable to remove unneeded local tag refs: %w", err)
		}
		_, _ = g.removeLocalBranchRefs()
		_, _ = g.removeOnlineRemoteRefs()

		err = g.fetchRef(ref)
		if err != nil {
			return fmt.Errorf("not a valid reference or unable to fetch (%s): %#v", ref, err)
		}

		err = g.checkoutRefAsBranch(ref, trunkBranchName)
		return err
=======
		// Checkout the ref as a branch.
		return g.checkoutRefAsBranch(stripped, trunkBranchName)
>>>>>>> 1588a986
	}

	return nil
}<|MERGE_RESOLUTION|>--- conflicted
+++ resolved
@@ -5,22 +5,12 @@
 package git
 
 import (
-<<<<<<< HEAD
-	"context"
-	"errors"
-=======
->>>>>>> 1588a986
 	"fmt"
 	"path"
 	"strings"
 
 	"github.com/defenseunicorns/zarf/src/config"
 	"github.com/defenseunicorns/zarf/src/pkg/utils"
-<<<<<<< HEAD
-	"github.com/defenseunicorns/zarf/src/pkg/utils/exec"
-	"github.com/go-git/go-git/v5"
-=======
->>>>>>> 1588a986
 	"github.com/go-git/go-git/v5/plumbing"
 )
 
@@ -42,17 +32,11 @@
 }
 
 // Pull clones or updates a git repository into the target folder.
-<<<<<<< HEAD
-func (g *Git) Pull(gitURL, targetFolder string) (path string, err error) {
-	g.Spinner.Updatef("g.Pull(%s)", gitURL)
-	repoName, err := g.TransformURLtoRepoName(gitURL)
-=======
 func (g *Git) Pull(gitURL, targetFolder string) error {
 	g.Spinner.Updatef("Processing git repo %s", gitURL)
 
 	// Find the Zarf-specific repo name from the git URL.
 	get, err := utils.MatchRegex(gitURLRegex, gitURL)
->>>>>>> 1588a986
 	if err != nil {
 		return fmt.Errorf("unable to parse git url (%s): %w", gitURL, err)
 	}
@@ -74,55 +58,9 @@
 	// Construct the remote URL without the reference
 	gitURLNoRef := fmt.Sprintf("%s%s/%s%s", get("proto"), get("hostPath"), get("repo"), get("git"))
 
-<<<<<<< HEAD
-	onlyFetchRef := matches[idx("atRef")] != ""
-	gitURLNoRef := fmt.Sprintf("%s%s/%s%s", matches[idx("proto")], matches[idx("hostPath")], matches[idx("repo")], matches[idx("git")])
-	repo, err := g.clone(gitCachePath, gitURLNoRef, onlyFetchRef)
-	if err == git.ErrRepositoryAlreadyExists {
-		// Pull the latest changes from the online repo.
-		message.Debug("Repo already cloned, pulling any upstream changes...")
-		gitCred := utils.FindAuthForHost(gitURL)
-		pullOptions := &git.PullOptions{
-			RemoteName: onlineRemoteName,
-		}
-
-		// If we have credentials for this host, use them.
-		if gitCred != nil {
-			pullOptions.Auth = &gitCred.Auth
-		}
-
-		worktree, err := repo.Worktree()
-		if err != nil {
-			return fmt.Errorf("unable to get the worktree for the repo (%s): %w", gitURL, err)
-		}
-		err = worktree.Pull(pullOptions)
-		if errors.Is(err, git.NoErrAlreadyUpToDate) {
-			message.Debug("Repo already up to date")
-		} else if err != nil {
-			g.Spinner.Updatef("Falling back to host git for %s", gitURL)
-			execCfg := exec.Config{
-				Dir:    gitCachePath,
-				Stdout: g.Spinner,
-				Stderr: g.Spinner,
-			}
-			_, _, err := exec.CmdWithContext(context.TODO(), execCfg, "git", "pull")
-			if err != nil {
-				return fmt.Errorf("unable to pull the repo (%s): %w", gitURL, err)
-			}
-		}
-
-		// NOTE: Since pull doesn't pull any new tags, we need to fetch them.
-		fetchOptions := git.FetchOptions{RemoteName: onlineRemoteName, Tags: git.AllTags}
-		if err := g.fetch(gitCachePath, &fetchOptions); err != nil {
-			return err
-		}
-
-	} else if err != nil {
-=======
 	// Clone the git repository.
 	err = g.clone(gitURLNoRef, ref)
 	if err != nil {
->>>>>>> 1588a986
 		return fmt.Errorf("not a valid git repo or unable to clone (%s): %w", gitURL, err)
 	}
 
@@ -134,43 +72,8 @@
 		alias := fmt.Sprintf("zarf-ref-%s", stripped)
 		trunkBranchName := plumbing.NewBranchReferenceName(alias)
 
-<<<<<<< HEAD
-	if onlyFetchRef {
-		ref := matches[idx("ref")]
-
-		// Identify the remote trunk branch name.
-		trunkBranchName := plumbing.NewBranchReferenceName("master")
-		head, err := repo.Head()
-
-		// No repo head available.
-		if err != nil {
-			g.Spinner.Errorf(err, "Failed to identify repo head. Ref will be pushed to 'master'.")
-		} else if head.Name().IsBranch() {
-			// Valid repo head and it is a branch.
-			trunkBranchName = head.Name()
-		} else {
-			// Valid repo head but not a branch.
-			g.Spinner.Errorf(nil, "No branch found for this repo head. Ref will be pushed to 'master'.")
-		}
-
-		_, err = g.removeLocalTagRefs()
-		if err != nil {
-			return fmt.Errorf("unable to remove unneeded local tag refs: %w", err)
-		}
-		_, _ = g.removeLocalBranchRefs()
-		_, _ = g.removeOnlineRemoteRefs()
-
-		err = g.fetchRef(ref)
-		if err != nil {
-			return fmt.Errorf("not a valid reference or unable to fetch (%s): %#v", ref, err)
-		}
-
-		err = g.checkoutRefAsBranch(ref, trunkBranchName)
-		return err
-=======
 		// Checkout the ref as a branch.
 		return g.checkoutRefAsBranch(stripped, trunkBranchName)
->>>>>>> 1588a986
 	}
 
 	return nil
