--- conflicted
+++ resolved
@@ -145,11 +145,7 @@
 	// Deploy all the components
 	for _, component := range componentsToDeploy {
 		deployedComponent := types.DeployedComponent{Name: component.Name}
-<<<<<<< HEAD
-		var addShasumToImg bool = true
-=======
 		addShasumToImg := true
->>>>>>> d72e63b7
 
 		// If this is an init-package and we are using an external registry, don't deploy the components to stand up an internal registry
 		// TODO: Figure out a better way to do this (I don't like how these components are still `required` according to the yaml definition)
