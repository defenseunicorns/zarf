package packager

import (
	"fmt"
	"time"

	"github.com/defenseunicorns/zarf/src/config"
	"github.com/defenseunicorns/zarf/src/internal/images"
	"github.com/defenseunicorns/zarf/src/internal/k8s"
	"github.com/defenseunicorns/zarf/src/internal/message"
	"github.com/defenseunicorns/zarf/src/internal/pki"
	"github.com/defenseunicorns/zarf/src/internal/utils"
	"github.com/defenseunicorns/zarf/src/types"
)

func seedZarfState(tempPath tempPaths) {
	message.Debugf("package.preSeedRegistry(%#v)", tempPath)

	var (
		clusterArch string
		distro      string
		err         error
	)

	spinner := message.NewProgressSpinner("Gathering cluster information")
	defer spinner.Stop()

	if err := k8s.WaitForHealthyCluster(5 * time.Minute); err != nil {
		spinner.Fatalf(err, "The cluster we are using never reported 'healthy'")
	}

	spinner.Updatef("Getting cluster architecture")
	if clusterArch, err = k8s.GetArchitecture(); err != nil {
		spinner.Errorf(err, "Unable to validate the cluster system architecture")
	}

<<<<<<< HEAD
	// Attempt to load an existing state prior to init, ignore errors as they are expected
=======
	// Attempt to load an existing state prior to init
	// NOTE: We are ignoring the error here because we don't really expect a state to exist yet
>>>>>>> 498ac4df
	spinner.Updatef("Checking cluster for existing Zarf deployment")
	state, _ := k8s.LoadZarfState()

	// If the distro isn't populated in the state, assume this is a new cluster
	if state.Distro == "" {
		spinner.Updatef("New cluster, no prior Zarf deployments found")

		// If the K3s component is being deployed, skip distro detection
		if config.InitOptions.ApplianceMode {
			distro = k8s.DistroIsK3s
			state.ZarfAppliance = true
		} else {
			// Otherwise, trying to detect the K8s distro type
			distro, err = k8s.DetectDistro()
			if err != nil {
				// This is a basic failure right now but likely could be polished to provide user guidance to resolve
				spinner.Fatalf(err, "Unable to connect to the cluster to verify the distro")
			}
		}

		if distro != k8s.DistroIsUnknown {
			spinner.Updatef("Detected K8s distro %s", distro)
		}

		// Defaults
		state.Distro = distro
		state.Architecture = config.GetArch()
		state.LoggingSecret = utils.RandomString(config.ZarfGeneratedPasswordLen)

		// Setup zarf agent PKI
		state.AgentTLS = pki.GeneratePKI(config.ZarfAgentHost)

		namespaces, err := k8s.GetNamespaces()
		if err != nil {
			message.Fatalf(err, "Unable to get k8s namespaces")
		}
		// Mark existing namespaces as ignored for the zarf agent to prevent mutating resources we don't own
		for _, namespace := range namespaces.Items {
			spinner.Updatef("Marking existing namespace %s as ignored by Zarf Agent", namespace.Name)
			if namespace.Labels == nil {
				// Ensure label map exists to avoid nil panic
				namespace.Labels = make(map[string]string)
			}
			// This label will tell the Zarf Agent to ignore this namespace
			namespace.Labels["zarf.dev/agent"] = "ignore"
			if _, err = k8s.UpdateNamespace(&namespace); err != nil {
				// This is not a hard failure, but we should log it
				message.Errorf(err, "Unable to mark the namespace %s as ignored by Zarf Agent", namespace.Name)
			}
		}

	}

	if clusterArch != state.Architecture {
		spinner.Fatalf(nil, "The current Zarf package architecture %s does not match the cluster architecture %s", state.Architecture, clusterArch)
	}

	switch state.Distro {
	case k8s.DistroIsK3s, k8s.DistroIsK3d:
		state.StorageClass = "local-path"

	case k8s.DistroIsKind, k8s.DistroIsGKE:
		state.StorageClass = "standard"

	case k8s.DistroIsDockerDesktop:
		state.StorageClass = "hostpath"
	}

	if config.InitOptions.StorageClass != "" {
		state.StorageClass = config.InitOptions.StorageClass
	}

	state.GitServer = fillInEmptyGitServerValues(config.InitOptions.GitServer)
	state.RegistryInfo = fillInEmptyContainerRegistryValues(config.InitOptions.RegistryInfo)

	spinner.Success()

	// Save the state back to K8s
	if err := k8s.SaveZarfState(state); err != nil {
		message.Fatal(err, "Unable to save the Zarf state data back to the cluster")
	}

	// Load state for the rest of the operations
	config.InitState(state)
}

func postSeedRegistry(tempPath tempPaths) error {
	message.Debug("packager.postSeedRegistry(%#v)", tempPath)

	// Try to kill the injector pod now
	if err := k8s.DeletePod(k8s.ZarfNamespace, "injector"); err != nil {
		return err
	}

	// Remove the configmaps
	labelMatch := map[string]string{"zarf-injector": "payload"}
	if err := k8s.DeleteConfigMapsByLabel(k8s.ZarfNamespace, labelMatch); err != nil {
		return err
	}

	// Remove the injector service
	if err := k8s.DeleteService(k8s.ZarfNamespace, "zarf-injector"); err != nil {
		return err
	}

	// Push the seed images into to Zarf registry
	err := images.PushToZarfRegistry(tempPath.seedImage, []string{config.GetSeedImage()}, false)

	return err
}

func fillInEmptyContainerRegistryValues(containerRegistry types.RegistryInfo) types.RegistryInfo {
	// Set default url if an external registry was not provided
	if containerRegistry.Address == "" {
		containerRegistry.InternalRegistry = true
		containerRegistry.NodePort = config.ZarfInClusterContainerRegistryNodePort
		containerRegistry.Address = fmt.Sprintf("http://%s:%d", config.IPV4Localhost, containerRegistry.NodePort)
	}

	// Generate a push-user password if not provided by init flag
	if containerRegistry.PushPassword == "" {
		containerRegistry.PushPassword = utils.RandomString(config.ZarfGeneratedPasswordLen)
	}

	// Set pull-username if not provided by init flag
	if containerRegistry.PullUsername == "" {
		if containerRegistry.InternalRegistry {
			containerRegistry.PullUsername = config.ZarfRegistryPullUser
		} else {
			// If this is an external registry and a pull-user wasn't provided, use the same credentials as the push user
			containerRegistry.PullUsername = containerRegistry.PushUsername
		}
	}
	if containerRegistry.PullPassword == "" {
		if containerRegistry.InternalRegistry {
			containerRegistry.PullPassword = utils.RandomString(config.ZarfGeneratedPasswordLen)
		} else {
			// If this is an external registry and a pull-user wasn't provided, use the same credentials as the push user
			containerRegistry.PullPassword = containerRegistry.PushPassword
		}
	}

	if containerRegistry.Secret == "" {
		containerRegistry.Secret = utils.RandomString(config.ZarfGeneratedSecretLen)
	}

	return containerRegistry
}

// Fill in empty GitServerInfo values with the defaults
func fillInEmptyGitServerValues(gitServer types.GitServerInfo) types.GitServerInfo {
	// Set default svc url if an external repository was not provided
	if gitServer.Address == "" {
		gitServer.Address = config.ZarfInClusterGitServiceURL
		gitServer.InternalServer = true
	}

	// Generate a push-user password if not provided by init flag
	if gitServer.PushPassword == "" {
		gitServer.PushPassword = utils.RandomString(config.ZarfGeneratedPasswordLen)
	}

	// Set read-user information if using an internal repository, otherwise copy from the push-user
	if gitServer.PullUsername == "" {
		if gitServer.InternalServer {
			gitServer.PullUsername = config.ZarfGitReadUser
		} else {
			gitServer.PullUsername = gitServer.PushUsername
		}
	}
	if gitServer.PullPassword == "" {
		if gitServer.InternalServer {
			gitServer.PullPassword = utils.RandomString(config.ZarfGeneratedPasswordLen)
		} else {
			gitServer.PullPassword = gitServer.PushPassword
		}
	}

	return gitServer
}<|MERGE_RESOLUTION|>--- conflicted
+++ resolved
@@ -34,12 +34,8 @@
 		spinner.Errorf(err, "Unable to validate the cluster system architecture")
 	}
 
-<<<<<<< HEAD
-	// Attempt to load an existing state prior to init, ignore errors as they are expected
-=======
 	// Attempt to load an existing state prior to init
 	// NOTE: We are ignoring the error here because we don't really expect a state to exist yet
->>>>>>> 498ac4df
 	spinner.Updatef("Checking cluster for existing Zarf deployment")
 	state, _ := k8s.LoadZarfState()
 
